/*
 * Copyright 2017 Andrei Pangin
 *
 * Licensed under the Apache License, Version 2.0 (the "License");
 * you may not use this file except in compliance with the License.
 * You may obtain a copy of the License at
 *
 *     http://www.apache.org/licenses/LICENSE-2.0
 *
 * Unless required by applicable law or agreed to in writing, software
 * distributed under the License is distributed on an "AS IS" BASIS,
 * WITHOUT WARRANTIES OR CONDITIONS OF ANY KIND, either express or implied.
 * See the License for the specific language governing permissions and
 * limitations under the License.
 */

#include <limits.h>
#include <stdio.h>
#include <stdlib.h>
#include <string.h>
#include <time.h>
#include <sys/types.h>
#include <unistd.h>
#include "arguments.h"


// Predefined value that denotes successful operation
const Error Error::OK(NULL);

// Extra buffer space for expanding file pattern
const size_t EXTRA_BUF_SIZE = 512;

static const Multiplier NANOS[] = {{'n', 1}, {'u', 1000}, {'m', 1000000}, {'s', 1000000000}, {0, 0}};
static const Multiplier BYTES[] = {{'b', 1}, {'k', 1024}, {'m', 1048576}, {'g', 1073741824}, {0, 0}};
static const Multiplier SECONDS[] = {{'s', 1}, {'m', 60}, {'h', 3600}, {'d', 86400}, {0, 0}};
static const Multiplier UNIVERSAL[] = {{'n', 1}, {'u', 1000}, {'m', 1000000}, {'s', 1000000000}, {'b', 1}, {'k', 1024}, {'g', 1073741824}, {0, 0}};


// Statically compute hash code of a string containing up to 12 [a-z] letters
#define HASH(s)  ((s[0] & 31LL)       | (s[1] & 31LL) <<  5 | (s[2]  & 31LL) << 10 | (s[3]  & 31LL) << 15 | \
                  (s[4] & 31LL) << 20 | (s[5] & 31LL) << 25 | (s[6]  & 31LL) << 30 | (s[7]  & 31LL) << 35 | \
                  (s[8] & 31LL) << 40 | (s[9] & 31LL) << 45 | (s[10] & 31LL) << 50 | (s[11] & 31LL) << 55)

// Simulate switch statement over string hashes
#define SWITCH(arg)    long long arg_hash = hash(arg); if (0)

#define CASE(s)        } else if (arg_hash == HASH(s "            ")) {

#define DEFAULT()      } else {


// Parses agent arguments.
// The format of the string is:
//     arg[,arg...]
// where arg is one of the following options:
//     start            - start profiling
//     resume           - start or resume profiling without resetting collected data
//     stop             - stop profiling
//     dump             - dump collected data without stopping profiling session
//     check            - check if the specified profiling event is available
//     status           - print profiling status (inactive / running for X seconds)
//     meminfo          - print profiler memory stats
//     list             - show the list of available profiling events
//     version[=full]   - display the agent version
//     event=EVENT      - which event to trace (cpu, wall, cache-misses, etc.)
//     alloc[=BYTES]    - profile allocations with BYTES interval
//     live             - build allocation profile from live objects only
//     lock[=DURATION]  - profile contended locks longer than DURATION ns
//     collapsed        - dump collapsed stacks (the format used by FlameGraph script)
//     flamegraph       - produce Flame Graph in HTML format
//     tree             - produce call tree in HTML format
//     jfr              - dump events in Java Flight Recorder format
//     jfrsync[=CONFIG] - start Java Flight Recording with the given config along with the profiler 
//     traces[=N]       - dump top N call traces
//     flat[=N]         - dump top N methods (aka flat profile)
//     samples          - count the number of samples (default)
//     total            - count the total value (time, bytes, etc.) instead of samples
//     chunksize=N      - approximate size of JFR chunk in bytes (default: 100 MB)
//     chunktime=N      - duration of JFR chunk in seconds (default: 1 hour)
//     timeout=TIME     - automatically stop profiler at TIME (absolute or relative)
//     loop=TIME        - run profiler in a loop (continuous profiling)
//     interval=N       - sampling interval in ns (default: 10'000'000, i.e. 10 ms)
//     jstackdepth=N    - maximum Java stack depth (default: 2048)
//     safemode=BITS    - disable stack recovery techniques (default: 0, i.e. everything enabled)
//     file=FILENAME    - output file name for dumping
//     log=FILENAME     - log warnings and errors to the given dedicated stream
//     loglevel=LEVEL   - logging level: TRACE, DEBUG, INFO, WARN, ERROR, or NONE
//     server=ADDRESS   - start insecure HTTP server at ADDRESS/PORT
//     filter=FILTER    - thread filter
//     threads          - profile different threads separately
//     sched            - group threads by scheduling policy
//     cstack=MODE      - how to collect C stack frames in addition to Java stack
//                        MODE is 'fp' (Frame Pointer), 'dwarf', 'lbr' (Last Branch Record) or 'no'
//     allkernel        - include only kernel-mode events
//     alluser          - include only user-mode events
//     fdtransfer       - use fdtransfer to pass fds to the profiler
//     simple           - simple class names instead of FQN
//     dot              - dotted class names
//     sig              - print method signatures
//     ann              - annotate Java methods
//     lib              - prepend library names
//     mcache           - max age of jmethodID cache (default: 0 = disabled)
//     include=PATTERN  - include stack traces containing PATTERN
//     exclude=PATTERN  - exclude stack traces containing PATTERN
//     begin=FUNCTION   - begin profiling when FUNCTION is executed
//     end=FUNCTION     - end profiling when FUNCTION is executed
//     title=TITLE      - FlameGraph title
//     minwidth=PCT     - FlameGraph minimum frame width in percent
//     reverse          - generate stack-reversed FlameGraph / Call tree
//
// It is possible to specify multiple dump options at the same time

Error Arguments::parse(const char* args) {
    if (args == NULL) {
        return Error::OK;
    }

    size_t len = strlen(args);
    free(_buf);
    _buf = (char*)malloc(len + EXTRA_BUF_SIZE + 1);
    if (_buf == NULL) {
        return Error("Not enough memory to parse arguments");
    }
    char* args_copy = strcpy(_buf + EXTRA_BUF_SIZE, args);

    const char* msg = NULL;    

    for (char* arg = strtok(args_copy, ","); arg != NULL; arg = strtok(NULL, ",")) {
        char* value = strchr(arg, '=');
        if (value != NULL) *value++ = 0;

        SWITCH (arg) {
            // Actions
            CASE("start")
                _action = ACTION_START;

            CASE("resume")
                _action = ACTION_RESUME;

            CASE("stop")
                _action = ACTION_STOP;

            CASE("dump")
                _action = ACTION_DUMP;

            CASE("check")
                _action = ACTION_CHECK;

            CASE("status")
                _action = ACTION_STATUS;

            CASE("meminfo")
                _action = ACTION_MEMINFO;

            CASE("list")
                _action = ACTION_LIST;

            CASE("version")
                _action = value == NULL ? ACTION_VERSION : ACTION_FULL_VERSION;

            // Output formats
            CASE("collapsed")
                _output = OUTPUT_COLLAPSED;

            CASE("flamegraph")
                _output = OUTPUT_FLAMEGRAPH;

            CASE("tree")
                _output = OUTPUT_TREE;

            CASE("jfr")
                _output = OUTPUT_JFR;
                if (value != NULL) {
                    _jfr_options = (int)strtol(value, NULL, 0);
                }

            CASE("jfrsync")
                _output = OUTPUT_JFR;
                _jfr_options = JFR_SYNC_OPTS;
                _jfr_sync = value == NULL ? "default" : value;

            CASE("traces")
                _output = OUTPUT_TEXT;
                _dump_traces = value == NULL ? INT_MAX : atoi(value);

            CASE("flat")
                _output = OUTPUT_TEXT;
                _dump_flat = value == NULL ? INT_MAX : atoi(value);

            CASE("samples")
                _counter = COUNTER_SAMPLES;

            CASE("total")
                _counter = COUNTER_TOTAL;

            CASE("chunksize")
                if (value == NULL || (_chunk_size = parseUnits(value, BYTES)) < 0) {
                    msg = "Invalid chunksize";
                }

            CASE("chunktime")
                if (value == NULL || (_chunk_time = parseUnits(value, SECONDS)) < 0) {
                    msg = "Invalid chunktime";
                }

            // Basic options
            CASE("event")
                if (value == NULL || value[0] == 0) {
                    msg = "event must not be empty";
                } else if (strcmp(value, EVENT_ALLOC) == 0) {
                    if (_alloc < 0) _alloc = 0;
                } else if (strcmp(value, EVENT_LOCK) == 0) {
                    if (_lock < 0) _lock = 0;
                } else if (_event != NULL) {
                    msg = "Duplicate event argument";
                } else {
                    _event = value;
                }

            CASE("timeout")
                if (value == NULL || (_timeout = parseTimeout(value)) == -1 || !_persistent) {
                    msg = "Invalid timeout";
                }

            CASE("loop")
                _loop = true;
                if (value == NULL || (_timeout = parseTimeout(value)) == -1 || !_persistent) {
                    msg = "Invalid loop duration";
                }

            CASE("alloc")
                _alloc = value == NULL ? 0 : parseUnits(value, BYTES);

            CASE("lock")
                _lock = value == NULL ? 0 : parseUnits(value, NANOS);

            CASE("interval")
                if (value == NULL || (_interval = parseUnits(value, UNIVERSAL)) <= 0) {
                    msg = "Invalid interval";
                }

            CASE("jstackdepth")
                if (value == NULL || (_jstackdepth = atoi(value)) <= 0) {
                    msg = "jstackdepth must be > 0";
                }

            CASE("safemode")
                _safe_mode = value == NULL ? INT_MAX : (int)strtol(value, NULL, 0);

            CASE("file")
                if (value == NULL || value[0] == 0) {
                    msg = "file must not be empty";
                }
                _file = value;

            CASE("log")
                _log = value == NULL || value[0] == 0 ? NULL : value;

            CASE("loglevel")
                if (value == NULL || value[0] == 0) {
                    msg = "loglevel must not be empty";
                }
                _loglevel = value;

            CASE("server")
                if (value == NULL || value[0] == 0) {
                    msg = "server address must not be empty";
                }
                _server = value;

            CASE("fdtransfer")
                _fdtransfer = true;
                if (value == NULL || value[0] == 0) {
                    msg = "fdtransfer path must not be empty";
                }
                _fdtransfer_path = value;

            CASE("cloud")
                // Meta option for continuous eBPF-assisted cloud profiling
                if (_action == ACTION_NONE) {
                    _action = ACTION_START;
                }
                if (_event == NULL) {
                    _event = EVENT_BPF;
                    _sched = true;
                    _alloc_hook = true;
                }
                if (_fdtransfer_path == NULL) {
                    _fdtransfer = true;
                    _fdtransfer_path = "/one/profile/profile.sock";
                }
                if (_file == NULL) {
                    _file = "/one/logs/%{cloud_image}-%t.jfr";
                }
                if (_timeout == 0) {
                    _loop = true;
                    _timeout = 0xff0000ff;  // rotate at 00:00
                }
                if (_chunk_time == 0) {
                    _chunk_time = 300;  // 5 min
                }

            // Filters
            CASE("filter")
                _filter = value == NULL ? "" : value;

            CASE("include")
                // Workaround -Wstringop-overflow warning
                if (value == arg + 8) appendToEmbeddedList(_include, arg + 8);

            CASE("exclude")
                // Workaround -Wstringop-overflow warning
                if (value == arg + 8) appendToEmbeddedList(_exclude, arg + 8);

            CASE("threads")
                _threads = true;

            CASE("sched")
                _sched = true;

<<<<<<< HEAD
            CASE("allochook")
                _alloc_hook = true;
=======
            CASE("live")
                _live = true;
>>>>>>> cdb87041

            CASE("allkernel")
                _ring = RING_KERNEL;

            CASE("alluser")
                _ring = RING_USER;

            CASE("cstack")
                if (value != NULL) {
                    if (value[0] == 'n') {
                        _cstack = CSTACK_NO;
                    } else if (value[0] == 'd') {
                        _cstack = CSTACK_DWARF;
                    } else if (value[0] == 'l') {
                        _cstack = CSTACK_LBR;
                    } else {
                        _cstack = CSTACK_FP;
                    }
                }

            // Output style modifiers
            CASE("simple")
                _style |= STYLE_SIMPLE;

            CASE("dot")
                _style |= STYLE_DOTTED;

            CASE("sig")
                _style |= STYLE_SIGNATURES;

            CASE("ann")
                _style |= STYLE_ANNOTATE;

            CASE("lib")
                _style |= STYLE_LIB_NAMES;

            CASE("mcache")
                _mcache = value == NULL ? 1 : (unsigned char)strtol(value, NULL, 0);

            CASE("begin")
                _begin = value;

            CASE("end")
                _end = value;

            // FlameGraph options
            CASE("title")
                _title = value;

            CASE("minwidth")
                if (value != NULL) _minwidth = atof(value);

            CASE("reverse")
                _reverse = true;

            DEFAULT()
                if (_unknown_arg == NULL) _unknown_arg = arg;
        }
    }

    // Return error only after parsing all arguments, when 'log' is already set
    if (msg != NULL) {
        return Error(msg);
    }

    if (_event == NULL && _alloc < 0 && _lock < 0) {
        _event = EVENT_CPU;
    }

    if (_file != NULL && _output == OUTPUT_NONE) {
        _output = detectOutputFormat(_file);
        if (_output == OUTPUT_SVG) {
            return Error("SVG format is obsolete, use .html for FlameGraph");
        }
        _dump_traces = 100;
        _dump_flat = 200;
    }

    if (_action == ACTION_NONE && _output != OUTPUT_NONE) {
        _action = ACTION_DUMP;
    }

    return Error::OK;
}

const char* Arguments::file() {
    if (_file != NULL && strchr(_file, '%') != NULL) {
        return expandFilePattern(_file);
    }
    return _file;
}

// The linked list of string offsets is embedded right into _buf array
void Arguments::appendToEmbeddedList(int& list, char* value) {
    ((int*)value)[-1] = list;
    list = (int)(value - _buf);
}

// Should match statically computed HASH(arg)
long long Arguments::hash(const char* arg) {
    long long h = 0;
    for (int shift = 0; *arg != 0; shift += 5) {
        h |= (*arg++ & 31LL) << shift;
    }
    return h;
}

// Expands the following patterns:
//   %p       process id
//   %t       timestamp (yyyyMMdd-hhmmss)
//   %n{MAX}  sequence number
//   %{ENV}   environment variable
const char* Arguments::expandFilePattern(const char* pattern) {
    char* ptr = _buf;
    char* end = _buf + EXTRA_BUF_SIZE - 1;

    while (ptr < end && *pattern != 0) {
        char c = *pattern++;
        if (c == '%') {
            c = *pattern++;
            if (c == 0) {
                break;
            } else if (c == 'p') {
                ptr += snprintf(ptr, end - ptr, "%d", getpid());
                continue;
            } else if (c == 't') {
                time_t timestamp = time(NULL);
                struct tm t;
                localtime_r(&timestamp, &t);
                ptr += snprintf(ptr, end - ptr, "%d%02d%02d-%02d%02d%02d",
                                t.tm_year + 1900, t.tm_mon + 1, t.tm_mday,
                                t.tm_hour, t.tm_min, t.tm_sec);
                continue;
            } else if (c == 'n') {
                unsigned int max_files = 0;
                const char* p;
                if (*pattern == '{' && (p = strchr(pattern, '}')) != NULL) {
                    max_files = atoi(pattern + 1);
                    pattern = p + 1;
                }
                ptr += snprintf(ptr, end - ptr, "%u", max_files > 0 ? _file_num % max_files : _file_num);
                continue;
            } else if (c == '{') {
                char env_key[128];
                const char* p = strchr(pattern, '}');
                if (p != NULL && p - pattern < sizeof(env_key)) {
                    memcpy(env_key, pattern, p - pattern);
                    env_key[p - pattern] = 0;
                    const char* env_value = getenv(env_key);
                    if (env_value != NULL) {
                        ptr += snprintf(ptr, end - ptr, "%s", env_value);
                        pattern = p + 1;
                        continue;
                    }
                }
            }
        }
        *ptr++ = c;
    }

    *(ptr < end ? ptr : end) = 0;
    return _buf;
}

Output Arguments::detectOutputFormat(const char* file) {
    const char* ext = strrchr(file, '.');
    if (ext != NULL) {
        if (strcmp(ext, ".html") == 0) {
            return OUTPUT_FLAMEGRAPH;
        } else if (strcmp(ext, ".jfr") == 0) {
            return OUTPUT_JFR;
        } else if (strcmp(ext, ".collapsed") == 0 || strcmp(ext, ".folded") == 0) {
            return OUTPUT_COLLAPSED;
        } else if (strcmp(ext, ".svg") == 0) {
            return OUTPUT_SVG;
        }
    }
    return OUTPUT_TEXT;
}

long Arguments::parseUnits(const char* str, const Multiplier* multipliers) {
    char* end;
    long result = strtol(str, &end, 0);
    if (end == str) {
        return -1;
    }

    char c = *end;
    if (c == 0) {
        return result;
    }
    if (c >= 'A' && c <= 'Z') {
        c += 'a' - 'A';
    }

    for (const Multiplier* m = multipliers; m->symbol; m++) {
        if (c == m->symbol) {
            return result * m->multiplier;
        }
    }

    return -1;
}

int Arguments::parseTimeout(const char* str) {
    const char* p = strchr(str, ':');
    if (p == NULL) {
        return parseUnits(str, SECONDS);
    }

    int hh = str[0] >= '0' && str[0] <= '2' ? atoi(str) : 0xff;
    int mm = p[1] >= '0' && p[1] <= '5' ? atoi(p + 1) : 0xff;
    int ss = (p = strchr(p + 1, ':')) != NULL && p[1] >= '0' && p[1] <= '5' ? atoi(p + 1) : 0xff;
    return 0xff000000 | hh << 16 | mm << 8 | ss;
}

Arguments::~Arguments() {
    if (!_shared) free(_buf);
}

void Arguments::save(Arguments& other) {
    if (!_shared) free(_buf);
    *this = other;
    other._shared = true;
}<|MERGE_RESOLUTION|>--- conflicted
+++ resolved
@@ -318,13 +318,11 @@
             CASE("sched")
                 _sched = true;
 
-<<<<<<< HEAD
+            CASE("live")
+                _live = true;
+
             CASE("allochook")
                 _alloc_hook = true;
-=======
-            CASE("live")
-                _live = true;
->>>>>>> cdb87041
 
             CASE("allkernel")
                 _ring = RING_KERNEL;
