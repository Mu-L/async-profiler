/*
 * Copyright 2016 Andrei Pangin
 *
 * Licensed under the Apache License, Version 2.0 (the "License");
 * you may not use this file except in compliance with the License.
 * You may obtain a copy of the License at
 *
 *     http://www.apache.org/licenses/LICENSE-2.0
 *
 * Unless required by applicable law or agreed to in writing, software
 * distributed under the License is distributed on an "AS IS" BASIS,
 * WITHOUT WARRANTIES OR CONDITIONS OF ANY KIND, either express or implied.
 * See the License for the specific language governing permissions and
 * limitations under the License.
 */

#include <dlfcn.h>
#include <stdlib.h>
#include <string.h>
#include <sys/mman.h>
#include "vmEntry.h"
#include "arguments.h"
#include "j9Ext.h"
#include "j9ObjectSampler.h"
#include "javaApi.h"
#include "os.h"
#include "profiler.h"
#include "instrument.h"
#include "lockTracer.h"
#include "log.h"
#include "vmStructs.h"


// JVM TI agent return codes
const int ARGUMENTS_ERROR = 100;
const int COMMAND_ERROR = 200;

static Arguments _agent_args(true);

JavaVM* VM::_vm;
jvmtiEnv* VM::_jvmti = NULL;

int VM::_hotspot_version = 0;
bool VM::_openj9 = false;
bool VM::_can_sample_objects = false;

jvmtiError (JNICALL *VM::_orig_RedefineClasses)(jvmtiEnv*, jint, const jvmtiClassDefinition*);
jvmtiError (JNICALL *VM::_orig_RetransformClasses)(jvmtiEnv*, jint, const jclass* classes);

void* VM::_libjvm;
void* VM::_libjava;
AsyncGetCallTrace VM::_asyncGetCallTrace;
JVM_GetManagement VM::_getManagement;


static void wakeupHandler(int signo) {
    // Dummy handler for interrupting syscalls
}

static bool isZeroInterpreterMethod(const char* blob_name) {
    return strncmp(blob_name, "_ZN15ZeroInterpreter", 20) == 0
        || strncmp(blob_name, "_ZN19BytecodeInterpreter3run", 28) == 0;
}

static bool isOpenJ9InterpreterMethod(const char* blob_name) {
    return strncmp(blob_name, "_ZN32VM_BytecodeInterpreter", 27) == 0
        || strncmp(blob_name, "_ZN26VM_BytecodeInterpreter", 27) == 0
        || strncmp(blob_name, "bytecodeLoop", 12) == 0
        || strcmp(blob_name, "cInterpreter") == 0;
}

static bool isOpenJ9JitStub(const char* blob_name) {
    if (strncmp(blob_name, "jit", 3) == 0) {
        blob_name += 3;
        return strcmp(blob_name, "NewObject") == 0
            || strcmp(blob_name, "NewArray") == 0
            || strcmp(blob_name, "ANewArray") == 0;
    }
    return false;
}

static void* resolveMethodId(void** mid) {
    return mid == NULL || *mid < (void*)4096 ? NULL : *mid;
}

static void resolveMethodIdEnd() {
}


bool VM::init(JavaVM* vm, bool attach) {
    if (_jvmti != NULL) return true;

    _vm = vm;
    if (_vm->GetEnv((void**)&_jvmti, JVMTI_VERSION_1_0) != 0) {
        return false;
    }

#ifdef __APPLE__
    Dl_info dl_info;
    if (dladdr((const void*)wakeupHandler, &dl_info) && dl_info.dli_fname != NULL) {
        // Make sure async-profiler DSO cannot be unloaded, since it contains JVM callbacks.
        // On Linux, we use 'nodelete' linker option.
        dlopen(dl_info.dli_fname, RTLD_LAZY | RTLD_NODELETE);
    }
#endif

    bool is_hotspot = false;
    bool is_zero_vm = false;
    char* prop;
    if (_jvmti->GetSystemProperty("java.vm.name", &prop) == 0) {
        is_hotspot = strstr(prop, "OpenJDK") != NULL ||
                     strstr(prop, "HotSpot") != NULL ||
                     strstr(prop, "GraalVM") != NULL ||
                     strstr(prop, "Dynamic Code Evolution") != NULL;
        is_zero_vm = strstr(prop, "Zero") != NULL;
        _jvmti->Deallocate((unsigned char*)prop);
    }

    if (is_hotspot && _jvmti->GetSystemProperty("java.vm.version", &prop) == 0) {
        if (strncmp(prop, "25.", 3) == 0) {
            _hotspot_version = 8;
        } else if (strncmp(prop, "24.", 3) == 0) {
            _hotspot_version = 7;
        } else if (strncmp(prop, "20.", 3) == 0) {
            _hotspot_version = 6;
        } else if ((_hotspot_version = atoi(prop)) < 9) {
            _hotspot_version = 9;
        }
        _jvmti->Deallocate((unsigned char*)prop);
    }

    _libjvm = getLibraryHandle("libjvm.so");
    _asyncGetCallTrace = (AsyncGetCallTrace)dlsym(_libjvm, "AsyncGetCallTrace");
    _getManagement = (JVM_GetManagement)dlsym(_libjvm, "JVM_GetManagement");

    Profiler* profiler = Profiler::instance();
    profiler->updateSymbols(false);

    _openj9 = !is_hotspot && J9Ext::initialize(_jvmti, profiler->resolveSymbol("j9thread_self"));
    _can_sample_objects = !is_hotspot || hotspot_version() >= 11;

    CodeCache* lib = isOpenJ9()
        ? profiler->findJvmLibrary("libj9vm")
        : profiler->findNativeLibrary((const void*)_asyncGetCallTrace);
    if (lib == NULL) {
        return false;  // TODO: verify
    }

    VMStructs::init(lib);
    if (is_zero_vm) {
        lib->mark(isZeroInterpreterMethod);
    } else if (isOpenJ9()) {
        lib->mark(isOpenJ9InterpreterMethod);
        CodeCache* libjit = profiler->findJvmLibrary("libj9jit");
        if (libjit != NULL) {
            libjit->mark(isOpenJ9JitStub);
        }
    }

<<<<<<< HEAD
    if (hotspot_version() == 8 && !WX_MEMORY) {
=======
    if (!attach && hotspot_version() == 8 && OS::isLinux()) {
>>>>>>> 37c56c44
        // Workaround for JDK-8185348
        char* func = (char*)lib->findSymbol("_ZN6Method26checked_resolve_jmethod_idEP10_jmethodID");
        if (func != NULL) {
            applyPatch(func, (const char*)resolveMethodId, (const char*)resolveMethodIdEnd);
        }
    }

    if (attach) {
        ready();
    }

    jvmtiCapabilities capabilities = {0};
    capabilities.can_generate_all_class_hook_events = 1;
    capabilities.can_retransform_classes = 1;
    capabilities.can_retransform_any_class = isOpenJ9() ? 0 : 1;
    capabilities.can_generate_vm_object_alloc_events = isOpenJ9() ? 1 : 0;
    capabilities.can_generate_sampled_object_alloc_events = _can_sample_objects ? 1 : 0;
    capabilities.can_get_bytecodes = 1;
    capabilities.can_get_constant_pool = 1;
    capabilities.can_get_source_file_name = 1;
    capabilities.can_get_line_numbers = 1;
    capabilities.can_generate_compiled_method_load_events = 1;
    capabilities.can_generate_monitor_events = 1;
    capabilities.can_tag_objects = 1;
    if (_jvmti->AddCapabilities(&capabilities) != 0) {
        _can_sample_objects = false;
        capabilities.can_generate_sampled_object_alloc_events = 0;
        _jvmti->AddCapabilities(&capabilities);
    }

    jvmtiEventCallbacks callbacks = {0};
    callbacks.VMInit = VMInit;
    callbacks.VMDeath = VMDeath;
    callbacks.ClassLoad = ClassLoad;
    callbacks.ClassPrepare = ClassPrepare;
    callbacks.ClassFileLoadHook = Instrument::ClassFileLoadHook;
    callbacks.CompiledMethodLoad = Profiler::CompiledMethodLoad;
    callbacks.DynamicCodeGenerated = Profiler::DynamicCodeGenerated;
    callbacks.ThreadStart = Profiler::ThreadStart;
    callbacks.ThreadEnd = Profiler::ThreadEnd;
    callbacks.MonitorContendedEnter = LockTracer::MonitorContendedEnter;
    callbacks.MonitorContendedEntered = LockTracer::MonitorContendedEntered;
    callbacks.VMObjectAlloc = J9ObjectSampler::VMObjectAlloc;
    callbacks.SampledObjectAlloc = ObjectSampler::SampledObjectAlloc;
    _jvmti->SetEventCallbacks(&callbacks, sizeof(callbacks));

    _jvmti->SetEventNotificationMode(JVMTI_ENABLE, JVMTI_EVENT_VM_DEATH, NULL);
    _jvmti->SetEventNotificationMode(JVMTI_ENABLE, JVMTI_EVENT_CLASS_LOAD, NULL);
    _jvmti->SetEventNotificationMode(JVMTI_ENABLE, JVMTI_EVENT_CLASS_PREPARE, NULL);
    _jvmti->SetEventNotificationMode(JVMTI_ENABLE, JVMTI_EVENT_DYNAMIC_CODE_GENERATED, NULL);

    if (hotspot_version() == 0 || !CodeHeap::available()) {
        // Workaround for JDK-8173361: avoid CompiledMethodLoad events when possible
        _jvmti->SetEventNotificationMode(JVMTI_ENABLE, JVMTI_EVENT_COMPILED_METHOD_LOAD, NULL);
    } else {
        // DebugNonSafepoints is automatically enabled with CompiledMethodLoad,
        // otherwise we set the flag manually
        char* flag_addr = (char*)JVMFlag::find("DebugNonSafepoints");
        if (flag_addr != NULL) {
            *flag_addr = 1;
        }
    }

    if (attach) {
        loadAllMethodIDs(jvmti(), jni());
        _jvmti->GenerateEvents(JVMTI_EVENT_DYNAMIC_CODE_GENERATED);
        _jvmti->GenerateEvents(JVMTI_EVENT_COMPILED_METHOD_LOAD);
    } else {
        _jvmti->SetEventNotificationMode(JVMTI_ENABLE, JVMTI_EVENT_VM_INIT, NULL);
    }

    OS::installSignalHandler(WAKEUP_SIGNAL, NULL, wakeupHandler);

    return true;
}

// Run late initialization when JVM is ready
void VM::ready() {
    {
        JitWriteProtection jit(true);
        VMStructs::ready();
    }

    Profiler::setupSignalHandlers();

    _libjava = getLibraryHandle("libjava.so");

    // Make sure we reload method IDs upon class retransformation
    JVMTIFunctions* functions = *(JVMTIFunctions**)_jvmti;
    _orig_RedefineClasses = functions->RedefineClasses;
    _orig_RetransformClasses = functions->RetransformClasses;
    functions->RedefineClasses = RedefineClassesHook;
    functions->RetransformClasses = RetransformClassesHook;
}

void VM::applyPatch(char* func, const char* patch, const char* end_patch) {
    size_t size = end_patch - patch;
    uintptr_t start_page = (uintptr_t)func & ~OS::page_mask;
    uintptr_t end_page = ((uintptr_t)func + size + OS::page_mask) & ~OS::page_mask;

    if (mprotect((void*)start_page, end_page - start_page, PROT_READ | PROT_WRITE | PROT_EXEC) == 0) {
        memcpy(func, patch, size);
        __builtin___clear_cache(func, func + size);
        mprotect((void*)start_page, end_page - start_page, PROT_READ | PROT_EXEC);
    }
}

void* VM::getLibraryHandle(const char* name) {
    if (OS::isLinux()) {
        void* handle = dlopen(name, RTLD_LAZY);
        if (handle != NULL) {
            return handle;
        }
        Log::warn("Failed to load %s: %s", name, dlerror());
    }
    // JVM symbols are globally visible on macOS
    return RTLD_DEFAULT;
}

void VM::loadMethodIDs(jvmtiEnv* jvmti, JNIEnv* jni, jclass klass) {
    if (VMStructs::hasClassLoaderData()) {
        VMKlass* vmklass = VMKlass::fromJavaClass(jni, klass);
        int method_count = vmklass->methodCount();
        if (method_count > 0) {
            ClassLoaderData* cld = vmklass->classLoaderData();
            cld->lock();
            // Workaround for JVM bug: preallocate space for jmethodIDs
            // at the beginning of the list (rather than at the end)
            for (int i = 0; i < method_count; i += MethodList::SIZE) {
                *cld->methodList() = new MethodList(*cld->methodList());
            }
            cld->unlock();
        }
    }

    jint method_count;
    jmethodID* methods;
    if (jvmti->GetClassMethods(klass, &method_count, &methods) == 0) {
        jvmti->Deallocate((unsigned char*)methods);
    }
}

void VM::loadAllMethodIDs(jvmtiEnv* jvmti, JNIEnv* jni) {
    jint class_count;
    jclass* classes;
    if (jvmti->GetLoadedClasses(&class_count, &classes) == 0) {
        for (int i = 0; i < class_count; i++) {
            loadMethodIDs(jvmti, jni, classes[i]);
        }
        jvmti->Deallocate((unsigned char*)classes);
    }
}

void VM::restartProfiler() {
    Profiler::instance()->restart(_agent_args);
}

void JNICALL VM::VMInit(jvmtiEnv* jvmti, JNIEnv* jni, jthread thread) {
    ready();
    loadAllMethodIDs(jvmti, jni);

    // Allow profiler server only at JVM startup
    if (_agent_args._server != NULL) {
        if (JavaAPI::startHttpServer(jvmti, jni, _agent_args._server)) {
            Log::info("Profiler server started at %s", _agent_args._server);
        } else {
            Log::error("Failed to start profiler server");
        }
    }

    // Delayed start of profiler if agent has been loaded at VM bootstrap
    Error error = Profiler::instance()->run(_agent_args);
    if (error) {
        Log::error("%s", error.message());
    }
}

void JNICALL VM::VMDeath(jvmtiEnv* jvmti, JNIEnv* jni) {
    Profiler::instance()->shutdown(_agent_args);
}

jvmtiError VM::RedefineClassesHook(jvmtiEnv* jvmti, jint class_count, const jvmtiClassDefinition* class_definitions) {
    jvmtiError result = _orig_RedefineClasses(jvmti, class_count, class_definitions);

    if (result == 0) {
        // jmethodIDs are invalidated after RedefineClasses
        JNIEnv* env = jni();
        for (int i = 0; i < class_count; i++) {
            if (class_definitions[i].klass != NULL) {
                loadMethodIDs(jvmti, env, class_definitions[i].klass);
            }
        }
    }

    return result;
}

jvmtiError VM::RetransformClassesHook(jvmtiEnv* jvmti, jint class_count, const jclass* classes) {
    jvmtiError result = _orig_RetransformClasses(jvmti, class_count, classes);

    if (result == 0) {
        // jmethodIDs are invalidated after RetransformClasses
        JNIEnv* env = jni();
        for (int i = 0; i < class_count; i++) {
            if (classes[i] != NULL) {
                loadMethodIDs(jvmti, env, classes[i]);
            }
        }
    }

    return result;
}


extern "C" DLLEXPORT jint JNICALL
Agent_OnLoad(JavaVM* vm, char* options, void* reserved) {
    Error error = _agent_args.parse(options);

    Log::open(_agent_args);

    if (error) {
        Log::error("%s", error.message());
        return ARGUMENTS_ERROR;
    }

    if (!VM::init(vm, false)) {
        Log::error("JVM does not support Tool Interface");
        return COMMAND_ERROR;
    }

    return 0;
}

extern "C" DLLEXPORT jint JNICALL
Agent_OnAttach(JavaVM* vm, char* options, void* reserved) {
    Arguments args(true);
    Error error = args.parse(options);

    Log::open(args);

    if (error) {
        Log::error("%s", error.message());
        return ARGUMENTS_ERROR;
    }

    if (!VM::init(vm, true)) {
        Log::error("JVM does not support Tool Interface");
        return COMMAND_ERROR;
    }

    // Save the arguments in case of shutdown
    if (args._action == ACTION_START || args._action == ACTION_RESUME) {
        _agent_args.save(args);
    }

    error = Profiler::instance()->run(args);
    if (error) {
        Log::error("%s", error.message());
        return COMMAND_ERROR;
    }

    return 0;
}

extern "C" DLLEXPORT jint JNICALL
JNI_OnLoad(JavaVM* vm, void* reserved) {
    if (!VM::init(vm, true)) {
        return 0;
    }

    JavaAPI::registerNatives(VM::jvmti(), VM::jni());
    return JNI_VERSION_1_6;
}

extern "C" DLLEXPORT void JNICALL
JNI_OnUnload(JavaVM* vm, void* reserved) {
    Profiler* profiler = Profiler::instance();
    if (profiler != NULL) {
        profiler->stop();
    }
}<|MERGE_RESOLUTION|>--- conflicted
+++ resolved
@@ -157,11 +157,7 @@
         }
     }
 
-<<<<<<< HEAD
-    if (hotspot_version() == 8 && !WX_MEMORY) {
-=======
     if (!attach && hotspot_version() == 8 && OS::isLinux()) {
->>>>>>> 37c56c44
         // Workaround for JDK-8185348
         char* func = (char*)lib->findSymbol("_ZN6Method26checked_resolve_jmethod_idEP10_jmethodID");
         if (func != NULL) {
