--- conflicted
+++ resolved
@@ -62,7 +62,6 @@
     int tid;
 };
 
-<<<<<<< HEAD
 struct bpfmap_params {
     unsigned long interval;
     unsigned int num_entries;
@@ -76,23 +75,6 @@
 };
 
 
-static inline bool socketPathForPid(int pid, struct sockaddr_un *sun, socklen_t *addrlen) {
-    sun->sun_path[0] = '\0';
-    const int max_size = sizeof(sun->sun_path) - 1;
-    const int path_len = snprintf(sun->sun_path + 1, max_size, "async-profiler-%d", pid);
-    if (path_len > max_size) {
-        return false;
-    }
-
-    sun->sun_family = AF_UNIX;
-    // +1 for the first \0 byte
-    *addrlen = sizeof(*sun) - (sizeof(sun->sun_path) - (path_len + 1));
-
-    return true;
-}
-
-=======
->>>>>>> b8c8db45
 static inline bool socketPath(const char *path, struct sockaddr_un *sun, socklen_t *addrlen) {
     const int path_len = strlen(path);
     if (path_len > sizeof(sun->sun_path)) {
