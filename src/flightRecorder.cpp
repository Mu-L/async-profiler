/*
 * Copyright 2018 Andrei Pangin
 *
 * Licensed under the Apache License, Version 2.0 (the "License");
 * you may not use this file except in compliance with the License.
 * You may obtain a copy of the License at
 *
 *     http://www.apache.org/licenses/LICENSE-2.0
 *
 * Unless required by applicable law or agreed to in writing, software
 * distributed under the License is distributed on an "AS IS" BASIS,
 * WITHOUT WARRANTIES OR CONDITIONS OF ANY KIND, either express or implied.
 * See the License for the specific language governing permissions and
 * limitations under the License.
 */

#include <map>
#include <string>
#include <arpa/inet.h>
#include <errno.h>
#include <fcntl.h>
#include <stdint.h>
#include <stdlib.h>
#include <string.h>
#include <sys/types.h>
#include <sys/utsname.h>
#include <unistd.h>
#include "demangle.h"
#include "flightRecorder.h"
#include "incbin.h"
#include "jfrMetadata.h"
#include "dictionary.h"
#include "os.h"
#include "profiler.h"
#include "spinLock.h"
#include "symbols.h"
#include "threadFilter.h"
#include "tsc.h"
#include "vmStructs.h"


INCBIN(JFR_SYNC_CLASS, "one/profiler/JfrSync.class")

static void JNICALL JfrSync_stopProfiler(JNIEnv* env, jclass cls) {
    Profiler::instance()->stop();
}


const int SMALL_BUFFER_SIZE = 1024;
const int SMALL_BUFFER_LIMIT = SMALL_BUFFER_SIZE - 128;
const int RECORDING_BUFFER_SIZE = 65536;
const int RECORDING_BUFFER_LIMIT = RECORDING_BUFFER_SIZE - 4096;
const int MAX_STRING_LENGTH = 8191;
const u64 MAX_JLONG = 0x7fffffffffffffffULL;
const u64 MIN_JLONG = 0x8000000000000000ULL;


static SpinLock _rec_lock(1);

static jclass _jfr_sync_class = NULL;
static jmethodID _start_method;
static jmethodID _stop_method;
static jmethodID _box_method;

static const char* const SETTING_RING[] = {NULL, "kernel", "user"};
static const char* const SETTING_CSTACK[] = {NULL, "no", "fp", "dwarf", "lbr"};


struct CpuTime {
    u64 real;
    u64 user;
    u64 system;
};

struct CpuTimes {
    CpuTime proc;
    CpuTime total;
};


class MethodInfo {
  public:
    MethodInfo() : _mark(false), _key(0) {
    }

    bool _mark;
    u32 _key;
    u32 _class;
    u32 _name;
    u32 _sig;
    jint _modifiers;
    jint _line_number_table_size;
    jvmtiLineNumberEntry* _line_number_table;
    FrameTypeId _type;

    jint getLineNumber(jint bci) {
        if (_line_number_table_size == 0) {
            return 0;
        }

        int i = 1;
        while (i < _line_number_table_size && bci >= _line_number_table[i].start_location) {
            i++;
        }
        return _line_number_table[i - 1].line_number;
    }
};

class MethodMap : public std::map<jmethodID, MethodInfo> {
  public:
    MethodMap() {
    }

    ~MethodMap() {
        jvmtiEnv* jvmti = VM::jvmti();
        for (const_iterator it = begin(); it != end(); ++it) {
            jvmtiLineNumberEntry* line_number_table = it->second._line_number_table;
            if (line_number_table != NULL) {
                jvmti->Deallocate((unsigned char*)line_number_table);
            }
        }
    }

    size_t usedMemory() {
        size_t bytes = 0;
        for (const_iterator it = begin(); it != end(); ++it) {
            bytes += sizeof(jmethodID) + sizeof(MethodInfo);
            bytes += it->second._line_number_table_size * sizeof(jvmtiLineNumberEntry);
        }
        return bytes;
    }
};

class Lookup {
  public:
    MethodMap _method_map;
    Dictionary* _classes;
    Dictionary _packages;
    Dictionary _symbols;

  private:
    void cutArguments(char* func) {
        char* p = strrchr(func, ')');
        if (p == NULL) return;

        int balance = 1;
        while (--p > func) {
            if (*p == '(' && --balance == 0) {
                *p = 0;
                return;
            } else if (*p == ')') {
                balance++;
            }
        }
    }

    void fillNativeMethodInfo(MethodInfo* mi, const char* name, const char* lib_name) {
        if (lib_name == NULL) {
            mi->_class = _classes->lookup("");
        } else if (lib_name[0] == '[' && lib_name[1] != 0) {
            mi->_class = _classes->lookup(lib_name + 1, strlen(lib_name) - 2);
        } else {
            mi->_class = _classes->lookup(lib_name);
        }

        mi->_modifiers = 0x100;
        mi->_line_number_table_size = 0;
        mi->_line_number_table = NULL;

        if (name[0] == '_' && name[1] == 'Z') {
            char* demangled = Demangle::demangle(name);
            if (demangled != NULL) {
                cutArguments(demangled);
                mi->_name = _symbols.lookup(demangled);
                mi->_sig = _symbols.lookup("()L;");
                mi->_type = FRAME_CPP;
                free(demangled);
                return;
            }
        }

        size_t len = strlen(name);
        if (len >= 4 && strcmp(name + len - 4, "_[k]") == 0) {
            mi->_name = _symbols.lookup(name, len - 4);
            mi->_sig = _symbols.lookup("(Lk;)L;");
            mi->_type = FRAME_KERNEL;
        } else {
            mi->_name = _symbols.lookup(name);
            mi->_sig = _symbols.lookup("()L;");
            mi->_type = FRAME_NATIVE;
        }
    }

    void fillJavaMethodInfo(MethodInfo* mi, jmethodID method) {
        jvmtiEnv* jvmti = VM::jvmti();

        jclass method_class;
        char* class_name = NULL;
        char* method_name = NULL;
        char* method_sig = NULL;

        if (jvmti->GetMethodDeclaringClass(method, &method_class) == 0 &&
            jvmti->GetClassSignature(method_class, &class_name, NULL) == 0 &&
            jvmti->GetMethodName(method, &method_name, &method_sig, NULL) == 0) {
            mi->_class = _classes->lookup(class_name + 1, strlen(class_name) - 2);
            mi->_name = _symbols.lookup(method_name);
            mi->_sig = _symbols.lookup(method_sig);
        } else {
            mi->_class = _classes->lookup("");
            mi->_name = _symbols.lookup("jvmtiError");
            mi->_sig = _symbols.lookup("()L;");
        }

        jvmti->Deallocate((unsigned char*)method_sig);
        jvmti->Deallocate((unsigned char*)method_name);
        jvmti->Deallocate((unsigned char*)class_name);

        if (jvmti->GetMethodModifiers(method, &mi->_modifiers) != 0) {
            mi->_modifiers = 0;
        }

        if (jvmti->GetLineNumberTable(method, &mi->_line_number_table_size, &mi->_line_number_table) != 0) {
            mi->_line_number_table_size = 0;
            mi->_line_number_table = NULL;
        }

        mi->_type = FRAME_INTERPRETED;
    }

  public:
    Lookup() : _method_map(), _classes(Profiler::instance()->classMap()), _packages(), _symbols() {
    }

    MethodInfo* resolveMethod(ASGCT_CallFrame& frame) {
        jmethodID method = frame.method_id;
        MethodInfo* mi = &_method_map[method];

        if (mi->_key == 0) {
            mi->_key = _method_map.size();
            if (method == NULL) {
                fillNativeMethodInfo(mi, "unknown", NULL);
            } else if (frame.bci == BCI_ERROR) {
                fillNativeMethodInfo(mi, (const char*)method, NULL);
            } else if (frame.bci == BCI_NATIVE_FRAME) {
                const char* name = (const char*)method;
                fillNativeMethodInfo(mi, name, Profiler::instance()->getLibraryName(name));
            } else {
                fillJavaMethodInfo(mi, method);
            }
        }

        return mi;
    }

    u32 getPackage(const char* class_name) {
        const char* package = strrchr(class_name, '/');
        if (package == NULL) {
            return 0;
        }
        if (package[1] >= '0' && package[1] <= '9') {
            // Seems like a hidden or anonymous class, e.g. com/example/Foo/0x012345
            do {
                if (package == class_name) return 0;
            } while (*--package != '/');
        }
        if (class_name[0] == '[') {
            class_name = strchr(class_name, 'L') + 1;
        }
        return _packages.lookup(class_name, package - class_name);
    }

    u32 getSymbol(const char* name) {
        return _symbols.lookup(name);
    }
};


class Buffer {
  private:
    int _offset;
    char _data[0];

  protected:
    Buffer() : _offset(0) {
    }

  public:
    const char* data() const {
        return _data;
    }

    int offset() const {
        return _offset;
    }

    int skip(int delta) {
        int offset = _offset;
        _offset = offset + delta;
        return offset;
    }

    void reset() {
        _offset = 0;
    }

    void put(const char* v, u32 len) {
        memcpy(_data + _offset, v, len);
        _offset += (int)len;
    }

    void put8(char v) {
        _data[_offset++] = v;
    }

    void put16(short v) {
        *(short*)(_data + _offset) = htons(v);
        _offset += 2;
    }

    void put32(int v) {
        *(int*)(_data + _offset) = htonl(v);
        _offset += 4;
    }

    void put64(u64 v) {
        *(u64*)(_data + _offset) = OS::hton64(v);
        _offset += 8;
    }

    void putFloat(float v) {
        union {
            float f;
            int i;
        } u;

        u.f = v;
        put32(u.i);
    }

    void putVar32(u32 v) {
        while (v > 0x7f) {
            _data[_offset++] = (char)v | 0x80;
            v >>= 7;
        }
        _data[_offset++] = (char)v;
    }

    void putVar64(u64 v) {
        int iter = 0;
        while (v > 0x1fffff) {
            _data[_offset++] = (char)v | 0x80; v >>= 7;
            _data[_offset++] = (char)v | 0x80; v >>= 7;
            _data[_offset++] = (char)v | 0x80; v >>= 7;
            if (++iter == 3) return;
        }
        while (v > 0x7f) {
            _data[_offset++] = (char)v | 0x80;
            v >>= 7;
        }
        _data[_offset++] = (char)v;
    }

    void putUtf8(const char* v) {
        if (v == NULL) {
            put8(0);
        } else {
            size_t len = strlen(v);
            putUtf8(v, len < MAX_STRING_LENGTH ? len : MAX_STRING_LENGTH);
        }
    }

    void putUtf8(const char* v, u32 len) {
        put8(3);
        putVar32(len);
        put(v, len);
    }

    void put8(int offset, char v) {
        _data[offset] = v;
    }

    void putVar32(int offset, u32 v) {
        _data[offset] = v | 0x80;
        _data[offset + 1] = (v >> 7) | 0x80;
        _data[offset + 2] = (v >> 14) | 0x80;
        _data[offset + 3] = (v >> 21) | 0x80;
        _data[offset + 4] = (v >> 28);
    }
};

class SmallBuffer : public Buffer {
  private:
    char _buf[SMALL_BUFFER_SIZE - sizeof(Buffer)];

  public:
    SmallBuffer() : Buffer() {
    }
};

class RecordingBuffer : public Buffer {
  private:
    char _buf[RECORDING_BUFFER_SIZE - sizeof(Buffer)];

  public:
    RecordingBuffer() : Buffer() {
    }
};


class Recording {
  private:
    static char* _agent_properties;
    static char* _jvm_args;
    static char* _jvm_flags;
    static char* _java_command;

    RecordingBuffer _buf[CONCURRENCY_LEVEL];
    int _fd;
    char* _master_recording_file;
    off_t _chunk_start;
    ThreadFilter _thread_set;
    Lookup _lookup;

    u64 _start_time;
    u64 _start_ticks;
    u64 _stop_time;
    u64 _stop_ticks;

    u64 _bytes_written;
    u64 _last_cpool_offset;
    u64 _chunk_size;
    u64 _chunk_time;

    int _tid;
    int _available_processors;
    int _recorded_lib_count;

    bool _cpu_monitor_enabled;
    SmallBuffer _cpu_monitor_buf;
    CpuTimes _last_times;

    static float ratio(float value) {
        return value < 0 ? 0 : value > 1 ? 1 : value;
    }

  public:
<<<<<<< HEAD
    Recording(int fd, Arguments& args) : _fd(fd), _thread_set() {
        _master_recording_file = args._jfr_sync == NULL ? NULL : strdup(args.file());
=======
    Recording(int fd, const char* master_recording_file, Arguments& args) : _fd(fd), _thread_set(), _method_map() {
        _master_recording_file = master_recording_file == NULL ? NULL : strdup(master_recording_file);
>>>>>>> cdb87041
        _chunk_start = lseek(_fd, 0, SEEK_END);
        _start_time = OS::micros();
        _start_ticks = TSC::ticks();
        _stop_time = _start_time;  // also the last checkpoint time
        _bytes_written = 0;
        _last_cpool_offset = 0;

        _chunk_size = args._chunk_size <= 0 ? MAX_JLONG : (args._chunk_size < 262144 ? 262144 : args._chunk_size);
        _chunk_time = args._chunk_time <= 0 ? MAX_JLONG : (args._chunk_time < 5 ? 5 : args._chunk_time) * 1000000ULL;

        _tid = OS::threadId();
        VM::jvmti()->GetAvailableProcessors(&_available_processors);

        writeHeader(_buf);
        writeMetadata(_buf);
        writeRecordingInfo(_buf);
        writeSettings(_buf, args);
        if (!args.hasOption(NO_SYSTEM_INFO)) {
            writeOsCpuInfo(_buf);
            writeJvmInfo(_buf);
        }
        if (!args.hasOption(NO_SYSTEM_PROPS)) {
            writeSystemProperties(_buf);
        }
        if (!args.hasOption(NO_NATIVE_LIBS)) {
            _recorded_lib_count = 0;
            writeNativeLibraries(_buf);
        } else {
            _recorded_lib_count = -1;
        }
        flush(_buf);

        _cpu_monitor_enabled = !args.hasOption(NO_CPU_LOAD);
        if (_cpu_monitor_enabled) {
            _last_times.proc.real = OS::getProcessCpuTime(&_last_times.proc.user, &_last_times.proc.system);
            _last_times.total.real = OS::getTotalCpuTime(&_last_times.total.user, &_last_times.total.system);
        }
    }

    ~Recording() {
        off_t chunk_end = checkpoint(true);

        if (_master_recording_file != NULL) {
            appendRecording(_master_recording_file, chunk_end);
            free(_master_recording_file);
        }

        close(_fd);
    }

    off_t checkpoint(bool last) {
        flush(&_cpu_monitor_buf);

        writeNativeLibraries(_buf);

        for (int i = 0; i < CONCURRENCY_LEVEL; i++) {
            flush(&_buf[i]);
        }

        _stop_time = OS::micros();
        _stop_ticks = TSC::ticks();

        // Workaround for JDK-8191415: compute actual TSC frequency, in case JFR is wrong
        u64 tsc_frequency = TSC::frequency();
        if (tsc_frequency > 1000000000) {
            tsc_frequency = (u64)(double(_stop_ticks - _start_ticks) / double(_stop_time - _start_time) * 1000000);
        }

        off_t cpool_start = lseek(_fd, 0, SEEK_CUR);
        writeCpool(_buf, _last_cpool_offset == 0 ? 0 : _last_cpool_offset - cpool_start);
        flush(_buf);
        off_t cpool_end = lseek(_fd, 0, SEEK_CUR);
        _last_cpool_offset = cpool_start;

        // Patch cpool size field
        _buf->putVar32(0, cpool_end - cpool_start);
        ssize_t result = pwrite(_fd, _buf->data(), 5, cpool_start);
        (void)result;

        // Patch chunk header
        _buf->put64(last ? cpool_end - _chunk_start : 0);
        _buf->put64(cpool_start - _chunk_start);
        _buf->put64(68);
        _buf->put64(_start_time * 1000);
        _buf->put64((_stop_time - _start_time) * 1000);
        _buf->put64(_start_ticks);
        _buf->put64(tsc_frequency);
        result = pwrite(_fd, _buf->data(), 56, _chunk_start + 8);
        (void)result;

        OS::freePageCache(_fd, 0, 0);

        _buf->reset();
        return cpool_end;
    }

    void switchChunk() {
        _chunk_start = checkpoint(true);
        _start_time = _stop_time;
        _start_ticks = _stop_ticks;
        _bytes_written = 0;
        _last_cpool_offset = 0;

        writeHeader(_buf);
        writeMetadata(_buf);
        writeRecordingInfo(_buf);
        flush(_buf);
    }

    bool needSwitchChunk(u64 wall_time) {
        return loadAcquire(_bytes_written) >= _chunk_size || wall_time - _stop_time >= _chunk_time;
    }

    size_t usedMemory() {
        return _thread_set.usedMemory() +
               _lookup._method_map.usedMemory() +
               _lookup._packages.usedMemory() +
               _lookup._symbols.usedMemory();
    }

    void cpuMonitorCycle() {
        if (!_cpu_monitor_enabled) return;

        CpuTimes times;
        times.proc.real = OS::getProcessCpuTime(&times.proc.user, &times.proc.system);
        times.total.real = OS::getTotalCpuTime(&times.total.user, &times.total.system);

        float proc_user = 0, proc_system = 0, machine_total = 0;

        if (times.proc.real != (u64)-1 && times.proc.real > _last_times.proc.real) {
            float delta = (times.proc.real - _last_times.proc.real) * _available_processors;
            proc_user = ratio((times.proc.user - _last_times.proc.user) / delta);
            proc_system = ratio((times.proc.system - _last_times.proc.system) / delta);
        }

        if (times.total.real != (u64)-1 && times.total.real > _last_times.total.real) {
            float delta = times.total.real - _last_times.total.real;
            machine_total = ratio(((times.total.user + times.total.system) -
                                   (_last_times.total.user + _last_times.total.system)) / delta);
            if (machine_total < proc_user + proc_system) {
                machine_total = ratio(proc_user + proc_system);
            }
        }

        recordCpuLoad(&_cpu_monitor_buf, proc_user, proc_system, machine_total);
        flushIfNeeded(&_cpu_monitor_buf, SMALL_BUFFER_LIMIT);

        _last_times = times;
    }

    bool hasMasterRecording() const {
        return _master_recording_file != NULL;
    }

    void appendRecording(const char* target_file, size_t size) {
        int append_fd = open(target_file, O_WRONLY);
        if (append_fd >= 0) {
            lseek(append_fd, 0, SEEK_END);
            OS::copyFile(_fd, append_fd, 0, size);
            close(append_fd);
        } else {
            Log::warn("Failed to open JFR recording at %s: %s", target_file, strerror(errno));
        }
    }

    Buffer* buffer(int lock_index) {
        return &_buf[lock_index];
    }

    bool parseAgentProperties() {
        JNIEnv* env = VM::jni();
        jclass vm_support = env->FindClass("jdk/internal/vm/VMSupport");
        if (vm_support == NULL) {
            env->ExceptionClear();
            vm_support = env->FindClass("sun/misc/VMSupport");
        }
        if (vm_support != NULL) {
            jmethodID get_agent_props = env->GetStaticMethodID(vm_support, "getAgentProperties", "()Ljava/util/Properties;");
            jmethodID to_string = env->GetMethodID(env->FindClass("java/lang/Object"), "toString", "()Ljava/lang/String;");
            if (get_agent_props != NULL && to_string != NULL) {
                jobject props = env->CallStaticObjectMethod(vm_support, get_agent_props);
                if (props != NULL) {
                    jstring str = (jstring)env->CallObjectMethod(props, to_string);
                    if (str != NULL) {
                        _agent_properties = (char*)env->GetStringUTFChars(str, NULL);
                    }
                }
            }
        }
        env->ExceptionClear();

        if (_agent_properties == NULL) {
            return false;
        }

        char* p = _agent_properties + 1;
        p[strlen(p) - 1] = 0;

        while (*p) {
            if (strncmp(p, "sun.jvm.args=", 13) == 0) {
                _jvm_args = p + 13;
            } else if (strncmp(p, "sun.jvm.flags=", 14) == 0) {
                _jvm_flags = p + 14;
            } else if (strncmp(p, "sun.java.command=", 17) == 0) {
                _java_command = p + 17;
            }

            if ((p = strstr(p, ", ")) == NULL) {
                break;
            }

            *p = 0;
            p += 2;
        }

        return true;
    }

    void flush(Buffer* buf) {
        ssize_t result = write(_fd, buf->data(), buf->offset());
        if (result > 0) {
            atomicInc(_bytes_written, result);
        }
        buf->reset();
    }

    void flushIfNeeded(Buffer* buf, int limit = RECORDING_BUFFER_LIMIT) {
        if (buf->offset() >= limit) {
            flush(buf);
        }
    }

    void writeHeader(Buffer* buf) {
        buf->put("FLR\0", 4);            // magic
        buf->put16(2);                   // major
        buf->put16(0);                   // minor
        buf->put64(0);                   // chunk size
        buf->put64(0);                   // cpool offset
        buf->put64(68);                  // meta offset
        buf->put64(_start_time * 1000);  // start time, ns
        buf->put64(0);                   // duration, ns
        buf->put64(_start_ticks);        // start ticks
        buf->put64(TSC::frequency());    // ticks per sec
        buf->put32(1);                   // features
    }

    void writeMetadata(Buffer* buf) {
        int metadata_start = buf->skip(5);  // size will be patched later
        buf->putVar32(T_METADATA);
        buf->putVar64(_start_ticks);
        buf->putVar32(0);
        buf->putVar32(0x7fffffff);  // must not clash with JFR metadata ID, or 'jfr print' will break

        std::vector<std::string>& strings = JfrMetadata::strings();
        buf->putVar32(strings.size());
        for (int i = 0; i < strings.size(); i++) {
            buf->putUtf8(strings[i].c_str());
        }

        writeElement(buf, JfrMetadata::root());

        buf->putVar32(metadata_start, buf->offset() - metadata_start);
    }

    void writeElement(Buffer* buf, const Element* e) {
        buf->putVar32(e->_name);

        buf->putVar32(e->_attributes.size());
        for (int i = 0; i < e->_attributes.size(); i++) {
            buf->putVar32(e->_attributes[i]._key);
            buf->putVar32(e->_attributes[i]._value);
        }

        buf->putVar32(e->_children.size());
        for (int i = 0; i < e->_children.size(); i++) {
            writeElement(buf, e->_children[i]);
        }
    }

    void writeRecordingInfo(Buffer* buf) {
        int start = buf->skip(1);
        buf->put8(T_ACTIVE_RECORDING);
        buf->putVar64(_start_ticks);
        buf->putVar32(0);
        buf->putVar32(_tid);
        buf->putVar32(1);
        buf->putUtf8("async-profiler " PROFILER_VERSION);
        buf->putUtf8("async-profiler.jfr");
        buf->putVar64(MAX_JLONG);
        buf->putVar32(0);
        buf->putVar64(_start_time / 1000);
        buf->putVar64(MAX_JLONG);
        buf->put8(start, buf->offset() - start);
    }

    void writeSettings(Buffer* buf, Arguments& args) {
        writeStringSetting(buf, T_ACTIVE_RECORDING, "version", PROFILER_VERSION);
        writeStringSetting(buf, T_ACTIVE_RECORDING, "ring", SETTING_RING[args._ring]);
        writeStringSetting(buf, T_ACTIVE_RECORDING, "cstack", SETTING_CSTACK[args._cstack]);
        writeStringSetting(buf, T_ACTIVE_RECORDING, "event", args._event);
        writeStringSetting(buf, T_ACTIVE_RECORDING, "filter", args._filter);
        writeStringSetting(buf, T_ACTIVE_RECORDING, "begin", args._begin);
        writeStringSetting(buf, T_ACTIVE_RECORDING, "end", args._end);
        writeListSetting(buf, T_ACTIVE_RECORDING, "include", args._buf, args._include);
        writeListSetting(buf, T_ACTIVE_RECORDING, "exclude", args._buf, args._exclude);
        writeIntSetting(buf, T_ACTIVE_RECORDING, "jstackdepth", args._jstackdepth);
        writeIntSetting(buf, T_ACTIVE_RECORDING, "safemode", args._safe_mode);
        writeIntSetting(buf, T_ACTIVE_RECORDING, "jfropts", args._jfr_options);
        writeIntSetting(buf, T_ACTIVE_RECORDING, "chunksize", args._chunk_size);
        writeIntSetting(buf, T_ACTIVE_RECORDING, "chunktime", args._chunk_time);

        writeBoolSetting(buf, T_EXECUTION_SAMPLE, "enabled", args._event != NULL);
        if (args._event != NULL) {
            writeIntSetting(buf, T_EXECUTION_SAMPLE, "interval", args._interval);
        }

        writeBoolSetting(buf, T_ALLOC_IN_NEW_TLAB, "enabled", args._alloc >= 0);
        writeBoolSetting(buf, T_ALLOC_OUTSIDE_TLAB, "enabled", args._alloc >= 0);
        if (args._alloc >= 0) {
            writeIntSetting(buf, T_ALLOC_IN_NEW_TLAB, "alloc", args._alloc);
        }

        writeBoolSetting(buf, T_MONITOR_ENTER, "enabled", args._lock >= 0);
        writeBoolSetting(buf, T_THREAD_PARK, "enabled", args._lock >= 0);
        if (args._lock >= 0) {
            writeIntSetting(buf, T_MONITOR_ENTER, "lock", args._lock);
        }

        writeBoolSetting(buf, T_ACTIVE_RECORDING, "debugSymbols", VMStructs::libjvm()->hasDebugSymbols());
        writeBoolSetting(buf, T_ACTIVE_RECORDING, "kernelSymbols", Symbols::haveKernelSymbols());
    }

    void writeStringSetting(Buffer* buf, int category, const char* key, const char* value) {
        int start = buf->skip(5);
        buf->put8(T_ACTIVE_SETTING);
        buf->putVar64(_start_ticks);
        buf->putVar32(0);
        buf->putVar32(_tid);
        buf->putVar32(0);
        buf->putVar32(category);
        buf->putUtf8(key);
        buf->putUtf8(value);
        buf->putVar32(start, buf->offset() - start);
        flushIfNeeded(buf);
    }

    void writeBoolSetting(Buffer* buf, int category, const char* key, bool value) {
        writeStringSetting(buf, category, key, value ? "true" : "false");
    }

    void writeIntSetting(Buffer* buf, int category, const char* key, long long value) {
        char str[32];
        sprintf(str, "%lld", value);
        writeStringSetting(buf, category, key, str);
    }

    void writeListSetting(Buffer* buf, int category, const char* key, const char* base, int offset) {
        while (offset != 0) {
            writeStringSetting(buf, category, key, base + offset);
            offset = ((int*)(base + offset))[-1];
        }
    }

    void writeOsCpuInfo(Buffer* buf) {
        struct utsname u;
        if (uname(&u) != 0) {
            return;
        }

        char str[512];
        snprintf(str, sizeof(str) - 1, "uname: %s %s %s %s", u.sysname, u.release, u.version, u.machine);
        str[sizeof(str) - 1] = 0;

        int start = buf->skip(5);
        buf->put8(T_OS_INFORMATION);
        buf->putVar64(_start_ticks);
        buf->putUtf8(str);
        buf->putVar32(start, buf->offset() - start);

        start = buf->skip(5);
        buf->put8(T_CPU_INFORMATION);
        buf->putVar64(_start_ticks);
        buf->putUtf8(u.machine);
        buf->putUtf8(OS::getCpuDescription(str, sizeof(str) - 1) ? str : "");
        buf->putVar32(1);
        buf->putVar32(_available_processors);
        buf->putVar32(_available_processors);
        buf->putVar32(start, buf->offset() - start);
    }

    void writeJvmInfo(Buffer* buf) {
        if (_agent_properties == NULL && !parseAgentProperties()) {
            return;
        }

        char* jvm_name = NULL;
        char* jvm_version = NULL;

        jvmtiEnv* jvmti = VM::jvmti();
        jvmti->GetSystemProperty("java.vm.name", &jvm_name);
        jvmti->GetSystemProperty("java.vm.version", &jvm_version);

        flushIfNeeded(buf, RECORDING_BUFFER_LIMIT - 5 * MAX_STRING_LENGTH);
        int start = buf->skip(5);
        buf->put8(T_JVM_INFORMATION);
        buf->putVar64(_start_ticks);
        buf->putUtf8(jvm_name);
        buf->putUtf8(jvm_version);
        buf->putUtf8(_jvm_args);
        buf->putUtf8(_jvm_flags);
        buf->putUtf8(_java_command);
        buf->putVar64(OS::processStartTime());
        buf->putVar32(OS::processId());
        buf->putVar32(start, buf->offset() - start);

        jvmti->Deallocate((unsigned char*)jvm_version);
        jvmti->Deallocate((unsigned char*)jvm_name);
    }

    void writeSystemProperties(Buffer* buf) {
        jvmtiEnv* jvmti = VM::jvmti();
        jint count;
        char** keys;
        if (jvmti->GetSystemProperties(&count, &keys) != 0) {
            return;
        }

        for (int i = 0; i < count; i++) {
            char* key = keys[i];
            char* value = NULL;
            if (jvmti->GetSystemProperty(key, &value) == 0) {
                flushIfNeeded(buf, RECORDING_BUFFER_LIMIT - 2 * MAX_STRING_LENGTH);
                int start = buf->skip(5);
                buf->put8(T_INITIAL_SYSTEM_PROPERTY);
                buf->putVar64(_start_ticks);
                buf->putUtf8(key);
                buf->putUtf8(value);
                buf->putVar32(start, buf->offset() - start);
                jvmti->Deallocate((unsigned char*)value);
            }
        }

        jvmti->Deallocate((unsigned char*)keys);
    }

    void writeNativeLibraries(Buffer* buf) {
        if (_recorded_lib_count < 0) return;

        Profiler* profiler = Profiler::instance();
        CodeCacheArray& native_libs = profiler->_native_libs;
        int native_lib_count = native_libs.count();

        for (int i = _recorded_lib_count; i < native_lib_count; i++) {
            flushIfNeeded(buf, RECORDING_BUFFER_LIMIT - MAX_STRING_LENGTH);
            int start = buf->skip(5);
            buf->put8(T_NATIVE_LIBRARY);
            buf->putVar64(_start_ticks);
            buf->putUtf8(native_libs[i]->name());
            buf->putVar64((uintptr_t) native_libs[i]->minAddress());
            buf->putVar64((uintptr_t) native_libs[i]->maxAddress());
            buf->putVar32(start, buf->offset() - start);
        }

        _recorded_lib_count = native_lib_count;
    }

    void writeCpool(Buffer* buf, u64 delta) {
        buf->skip(5);  // size will be patched later
        buf->putVar32(T_CPOOL);
        buf->putVar64(_start_ticks);
        buf->putVar32(0);
        buf->putVar64(delta);
        buf->putVar32(1);

        if (delta == 0) {
            // First cpool
            buf->putVar32(9);
            writeFrameTypes(buf);
            writeThreadStates(buf);
            writeLogLevels(buf);
        } else {
            buf->putVar32(6);
        }

        writeThreads(buf);
        writeStackTraces(buf);
        writeMethods(buf);
        writeClasses(buf);
        writePackages(buf);
        writeSymbols(buf);
    }

    void writeFrameTypes(Buffer* buf) {
        buf->putVar32(T_FRAME_TYPE);
        buf->putVar32(7);
        buf->putVar32(FRAME_INTERPRETED);  buf->putUtf8("Interpreted");
        buf->putVar32(FRAME_JIT_COMPILED); buf->putUtf8("JIT compiled");
        buf->putVar32(FRAME_INLINED);      buf->putUtf8("Inlined");
        buf->putVar32(FRAME_NATIVE);       buf->putUtf8("Native");
        buf->putVar32(FRAME_CPP);          buf->putUtf8("C++");
        buf->putVar32(FRAME_KERNEL);       buf->putUtf8("Kernel");
        buf->putVar32(FRAME_C1_COMPILED);  buf->putUtf8("C1 compiled");
    }

    void writeThreadStates(Buffer* buf) {
        buf->putVar32(T_THREAD_STATE);
        buf->putVar32(2);
        buf->putVar32(THREAD_RUNNING);     buf->putUtf8("STATE_RUNNABLE");
        buf->putVar32(THREAD_SLEEPING);    buf->putUtf8("STATE_SLEEPING");
    }

    void writeThreads(Buffer* buf) {
        addThread(_tid);
        std::vector<int> threads;
        _thread_set.collect(threads);
        _thread_set.clear();

        Profiler* profiler = Profiler::instance();
        MutexLocker ml(profiler->_thread_names_lock);
        std::map<int, std::string>& thread_names = profiler->_thread_names;
        std::map<int, jlong>& thread_ids = profiler->_thread_ids;
        char name_buf[32];

        buf->putVar32(T_THREAD);
        buf->putVar32(threads.size());
        for (int i = 0; i < threads.size(); i++) {
            const char* thread_name;
            jlong thread_id;
            std::map<int, std::string>::const_iterator it = thread_names.find(threads[i]);
            if (it != thread_names.end()) {
                thread_name = it->second.c_str();
                thread_id = thread_ids[threads[i]];
            } else {
                sprintf(name_buf, "[tid=%d]", threads[i]);
                thread_name = name_buf;
                thread_id = 0;
            }

            buf->putVar32(threads[i]);
            buf->putUtf8(thread_name);
            buf->putVar32(threads[i]);
            if (thread_id == 0) {
                buf->put8(0);
            } else {
                buf->putUtf8(thread_name);
            }
            buf->putVar64(thread_id);
            flushIfNeeded(buf);
        }
    }

    void writeStackTraces(Buffer* buf) {
        std::map<u32, CallTrace*> traces;
        Profiler::instance()->_call_trace_storage.collectTraces(traces);

        buf->putVar32(T_STACK_TRACE);
        buf->putVar32(traces.size());
        for (std::map<u32, CallTrace*>::const_iterator it = traces.begin(); it != traces.end(); ++it) {
            CallTrace* trace = it->second;
            buf->putVar32(it->first);
            buf->putVar32(0);  // truncated
            buf->putVar32(trace->num_frames);
            for (int i = 0; i < trace->num_frames; i++) {
                MethodInfo* mi = _lookup.resolveMethod(trace->frames[i]);
                buf->putVar32(mi->_key);
                if (mi->_type < FRAME_NATIVE) {
                    jint bci = trace->frames[i].bci;
                    FrameTypeId type = FrameType::decode(bci);
                    bci = (bci & 0x10000) ? 0 : (bci & 0xffff);
                    buf->putVar32(mi->getLineNumber(bci));
                    buf->putVar32(bci);
                    buf->put8(type);
                } else {
                    buf->put8(0);
                    buf->put8(0);
                    buf->put8(mi->_type);
                }
                flushIfNeeded(buf);
            }
            flushIfNeeded(buf);
        }
    }

    void writeMethods(Buffer* buf) {
        u32 new_methods = 0;
        for (MethodMap::const_iterator it = _lookup._method_map.begin(); it != _lookup._method_map.end(); ++it) {
            if (!it->second._mark) {
                new_methods++;
            }
        }

        buf->putVar32(T_METHOD);
        buf->putVar32(new_methods);
        for (MethodMap::iterator it = _lookup._method_map.begin(); it != _lookup._method_map.end(); ++it) {
            MethodInfo& mi = it->second;
            if (!mi._mark) {
                mi._mark = true;
                buf->putVar32(mi._key);
                buf->putVar32(mi._class);
                buf->putVar32(mi._name);
                buf->putVar32(mi._sig);
                buf->putVar32(mi._modifiers);
                buf->putVar32(0);  // hidden
                flushIfNeeded(buf);
            }
        }
    }

    void writeClasses(Buffer* buf) {
        std::map<u32, const char*> classes;
        _lookup._classes->collect(classes);

        buf->putVar32(T_CLASS);
        buf->putVar32(classes.size());
        for (std::map<u32, const char*>::const_iterator it = classes.begin(); it != classes.end(); ++it) {
            const char* name = it->second;
            buf->putVar32(it->first);
            buf->putVar32(0);  // classLoader
            buf->putVar32(_lookup.getSymbol(name));
            buf->putVar32(_lookup.getPackage(name));
            buf->putVar32(0);  // access flags
            flushIfNeeded(buf);
        }
    }

    void writePackages(Buffer* buf) {
        std::map<u32, const char*> packages;
        _lookup._packages.collect(packages);

        buf->putVar32(T_PACKAGE);
        buf->putVar32(packages.size());
        for (std::map<u32, const char*>::const_iterator it = packages.begin(); it != packages.end(); ++it) {
            buf->putVar32(it->first);
            buf->putVar32(_lookup.getSymbol(it->second));
            flushIfNeeded(buf);
        }
    }

    void writeSymbols(Buffer* buf) {
        std::map<u32, const char*> symbols;
        _lookup._symbols.collect(symbols);

        buf->putVar32(T_SYMBOL);
        buf->putVar32(symbols.size());
        for (std::map<u32, const char*>::const_iterator it = symbols.begin(); it != symbols.end(); ++it) {
            buf->putVar32(it->first);
            buf->putUtf8(it->second);
            flushIfNeeded(buf);
        }
    }

    void writeLogLevels(Buffer* buf) {
        buf->putVar32(T_LOG_LEVEL);
        buf->putVar32(LOG_ERROR - LOG_TRACE + 1);
        for (int i = LOG_TRACE; i <= LOG_ERROR; i++) {
            buf->putVar32(i);
            buf->putUtf8(Log::LEVEL_NAME[i]);
        }
    }

    void recordExecutionSample(Buffer* buf, int tid, u32 call_trace_id, ExecutionEvent* event) {
        int start = buf->skip(1);
        buf->put8(T_EXECUTION_SAMPLE);
        buf->putVar64(TSC::ticks());
        buf->putVar32(tid);
        buf->putVar32(call_trace_id);
        buf->putVar32(event->_thread_state);
        buf->put8(start, buf->offset() - start);
    }

    void recordAllocationInNewTLAB(Buffer* buf, int tid, u32 call_trace_id, AllocEvent* event) {
        int start = buf->skip(1);
        buf->put8(T_ALLOC_IN_NEW_TLAB);
        buf->putVar64(TSC::ticks());
        buf->putVar32(tid);
        buf->putVar32(call_trace_id);
        buf->putVar32(event->_class_id);
        buf->putVar64(event->_instance_size);
        buf->putVar64(event->_total_size);
        buf->put8(start, buf->offset() - start);
    }

    void recordAllocationOutsideTLAB(Buffer* buf, int tid, u32 call_trace_id, AllocEvent* event) {
        int start = buf->skip(1);
        buf->put8(T_ALLOC_OUTSIDE_TLAB);
        buf->putVar64(TSC::ticks());
        buf->putVar32(tid);
        buf->putVar32(call_trace_id);
        buf->putVar32(event->_class_id);
        buf->putVar64(event->_total_size);
        buf->put8(start, buf->offset() - start);
    }

    void recordLiveObject(Buffer* buf, int tid, u32 call_trace_id, LiveObject* event) {
        int start = buf->skip(1);
        buf->put8(T_LIVE_OBJECT);
        buf->putVar64(TSC::ticks());
        buf->putVar32(tid);
        buf->putVar32(call_trace_id);
        buf->putVar32(event->_class_id);
        buf->putVar64(event->_alloc_size);
        buf->putVar64(event->_alloc_time);
        buf->put8(start, buf->offset() - start);
    }

    void recordMonitorBlocked(Buffer* buf, int tid, u32 call_trace_id, LockEvent* event) {
        int start = buf->skip(1);
        buf->put8(T_MONITOR_ENTER);
        buf->putVar64(event->_start_time);
        buf->putVar64(event->_end_time - event->_start_time);
        buf->putVar32(tid);
        buf->putVar32(call_trace_id);
        buf->putVar32(event->_class_id);
        buf->put8(0);
        buf->putVar64(event->_address);
        buf->put8(start, buf->offset() - start);
    }

    void recordThreadPark(Buffer* buf, int tid, u32 call_trace_id, LockEvent* event) {
        int start = buf->skip(1);
        buf->put8(T_THREAD_PARK);
        buf->putVar64(event->_start_time);
        buf->putVar64(event->_end_time - event->_start_time);
        buf->putVar32(tid);
        buf->putVar32(call_trace_id);
        buf->putVar32(event->_class_id);
        buf->putVar64(event->_timeout);
        buf->putVar64(MIN_JLONG);
        buf->putVar64(event->_address);
        buf->put8(start, buf->offset() - start);
    }

    void recordCpuLoad(Buffer* buf, float proc_user, float proc_system, float machine_total) {
        int start = buf->skip(1);
        buf->put8(T_CPU_LOAD);
        buf->putVar64(TSC::ticks());
        buf->putFloat(proc_user);
        buf->putFloat(proc_system);
        buf->putFloat(machine_total);
        buf->put8(start, buf->offset() - start);
    }

    void addThread(int tid) {
        if (!_thread_set.accept(tid)) {
            _thread_set.add(tid);
        }
    }
};

char* Recording::_agent_properties = NULL;
char* Recording::_jvm_args = NULL;
char* Recording::_jvm_flags = NULL;
char* Recording::_java_command = NULL;


Error FlightRecorder::start(Arguments& args, bool reset) {
    const char* filename = args.file();
    if (filename == NULL || filename[0] == 0) {
        return Error("Flight Recorder output file is not specified");
    }

    char* filename_tmp = NULL;
    const char* master_recording_file = NULL;
    if (args._jfr_sync != NULL) {
        Error error = startMasterRecording(args, master_recording_file = filename);
        if (error) {
            return error;
        }

        size_t len = strlen(filename);
        filename_tmp = (char*)malloc(len + 16);
        snprintf(filename_tmp, len + 16, "%s.%d~", filename, OS::processId());
        filename = filename_tmp;
    }

    if (!TSC::initialized()) {
        TSC::initialize();
    }

    int fd = open(filename, O_CREAT | O_RDWR | (reset ? O_TRUNC : 0), 0644);
    if (fd == -1) {
        free(filename_tmp);
        return Error("Could not open Flight Recorder output file");
    }

    if (args._jfr_sync != NULL) {
        unlink(filename_tmp);
        free(filename_tmp);
    }

    _rec = new Recording(fd, master_recording_file, args);
    _rec_lock.unlock();
    return Error::OK;
}

void FlightRecorder::stop() {
    if (_rec != NULL) {
        _rec_lock.lock();

        if (_rec->hasMasterRecording()) {
            stopMasterRecording();
        }

        delete _rec;
        _rec = NULL;
    }
}

void FlightRecorder::flush() {
    if (_rec != NULL) {
        _rec_lock.lock();
        _rec->switchChunk();
        _rec_lock.unlock();
    }
}

size_t FlightRecorder::usedMemory() {
    size_t bytes = 0;
    if (_rec != NULL) {
        _rec_lock.lock();
        bytes = _rec->usedMemory();
        _rec_lock.unlock();
    }
    return bytes;
}

bool FlightRecorder::timerTick(u64 wall_time) {
    if (!_rec_lock.tryLockShared()) {
        // No active recording
        return false;
    }

    _rec->cpuMonitorCycle();
    bool need_switch_chunk = _rec->needSwitchChunk(wall_time);

    _rec_lock.unlockShared();
    return need_switch_chunk;
}

Error FlightRecorder::startMasterRecording(Arguments& args, const char* filename) {
    JNIEnv* env = VM::jni();

    if (_jfr_sync_class == NULL) {
        if (env->FindClass("jdk/jfr/FlightRecorderListener") == NULL) {
            env->ExceptionClear();
            return Error("JDK Flight Recorder is not available");
        }

        const JNINativeMethod native_method = {(char*)"stopProfiler", (char*)"()V", (void*)JfrSync_stopProfiler};

        jclass cls = env->DefineClass(NULL, NULL, (const jbyte*)JFR_SYNC_CLASS, INCBIN_SIZEOF(JFR_SYNC_CLASS));
        if (cls == NULL || env->RegisterNatives(cls, &native_method, 1) != 0
                || (_start_method = env->GetStaticMethodID(cls, "start", "(Ljava/lang/String;Ljava/lang/String;I)V")) == NULL
                || (_stop_method = env->GetStaticMethodID(cls, "stop", "()V")) == NULL
                || (_box_method = env->GetStaticMethodID(cls, "box", "(I)Ljava/lang/Integer;")) == NULL
                || (_jfr_sync_class = (jclass)env->NewGlobalRef(cls)) == NULL) {
            env->ExceptionDescribe();
            return Error("Failed to initialize JfrSync class");
        }
    }

    jclass options_class = env->FindClass("jdk/jfr/internal/Options");
    if (options_class != NULL) {
        if (args._chunk_size > 0) {
            jmethodID method = env->GetStaticMethodID(options_class, "setMaxChunkSize", "(J)V");
            if (method != NULL) {
                env->CallStaticVoidMethod(options_class, method, args._chunk_size < 1024 * 1024 ? 1024 * 1024 : args._chunk_size);
            }
        }

        if (args._jstackdepth > 0) {
            jmethodID method = env->GetStaticMethodID(options_class, "setStackDepth", "(Ljava/lang/Integer;)V");
            if (method != NULL) {
                jobject value = env->CallStaticObjectMethod(_jfr_sync_class, _box_method, args._jstackdepth);
                if (value != NULL) {
                    env->CallStaticVoidMethod(options_class, method, value);
                }
            }
        }
    }
    env->ExceptionClear();

    jobject jfilename = env->NewStringUTF(filename);
    jobject jsettings = args._jfr_sync == NULL ? NULL : env->NewStringUTF(args._jfr_sync);
    int event_mask = (args._event != NULL ? 1 : 0) |
                     (args._alloc >= 0 ? 2 : 0) |
                     (args._lock >= 0 ? 4 : 0) |
                     ((args._jfr_options ^ JFR_SYNC_OPTS) << 4);

    env->CallStaticVoidMethod(_jfr_sync_class, _start_method, jfilename, jsettings, event_mask);

    if (env->ExceptionCheck()) {
        env->ExceptionDescribe();
        return Error("Could not start master JFR recording");
    }

    return Error::OK;
}

void FlightRecorder::stopMasterRecording() {
    JNIEnv* env = VM::jni();
    env->CallStaticVoidMethod(_jfr_sync_class, _stop_method);
    env->ExceptionClear();
}

void FlightRecorder::recordEvent(int lock_index, int tid, u32 call_trace_id,
                                 int event_type, Event* event) {
    if (_rec != NULL) {
        Buffer* buf = _rec->buffer(lock_index);
        switch (event_type) {
            case 0:
                _rec->recordExecutionSample(buf, tid, call_trace_id, (ExecutionEvent*)event);
                break;
            case BCI_ALLOC:
                _rec->recordAllocationInNewTLAB(buf, tid, call_trace_id, (AllocEvent*)event);
                break;
            case BCI_ALLOC_OUTSIDE_TLAB:
                _rec->recordAllocationOutsideTLAB(buf, tid, call_trace_id, (AllocEvent*)event);
                break;
            case BCI_LIVE_OBJECT:
                _rec->recordLiveObject(buf, tid, call_trace_id, (LiveObject*)event);
                break;
            case BCI_LOCK:
                _rec->recordMonitorBlocked(buf, tid, call_trace_id, (LockEvent*)event);
                break;
            case BCI_PARK:
                _rec->recordThreadPark(buf, tid, call_trace_id, (LockEvent*)event);
                break;
        }
        _rec->flushIfNeeded(buf);
        _rec->addThread(tid);
    }
}

void FlightRecorder::recordLog(LogLevel level, const char* message, size_t len) {
    if (!_rec_lock.tryLockShared()) {
        // No active recording
        return;
    }

    if (len > MAX_STRING_LENGTH) len = MAX_STRING_LENGTH;
    Buffer* buf = (Buffer*)alloca(len + 40);
    buf->reset();

    int start = buf->skip(5);
    buf->put8(T_LOG);
    buf->putVar64(TSC::ticks());
    buf->put8(level);
    buf->putUtf8(message, len);
    buf->putVar32(start, buf->offset() - start);
    _rec->flush(buf);

    _rec_lock.unlockShared();
}<|MERGE_RESOLUTION|>--- conflicted
+++ resolved
@@ -444,13 +444,8 @@
     }
 
   public:
-<<<<<<< HEAD
-    Recording(int fd, Arguments& args) : _fd(fd), _thread_set() {
-        _master_recording_file = args._jfr_sync == NULL ? NULL : strdup(args.file());
-=======
-    Recording(int fd, const char* master_recording_file, Arguments& args) : _fd(fd), _thread_set(), _method_map() {
+    Recording(int fd, const char* master_recording_file, Arguments& args) : _fd(fd), _thread_set() {
         _master_recording_file = master_recording_file == NULL ? NULL : strdup(master_recording_file);
->>>>>>> cdb87041
         _chunk_start = lseek(_fd, 0, SEEK_END);
         _start_time = OS::micros();
         _start_ticks = TSC::ticks();
