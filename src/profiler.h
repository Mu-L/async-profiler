/*
 * Copyright 2016 Andrei Pangin
 *
 * Licensed under the Apache License, Version 2.0 (the "License");
 * you may not use this file except in compliance with the License.
 * You may obtain a copy of the License at
 *
 *     http://www.apache.org/licenses/LICENSE-2.0
 *
 * Unless required by applicable law or agreed to in writing, software
 * distributed under the License is distributed on an "AS IS" BASIS,
 * WITHOUT WARRANTIES OR CONDITIONS OF ANY KIND, either express or implied.
 * See the License for the specific language governing permissions and
 * limitations under the License.
 */

#ifndef _PROFILER_H
#define _PROFILER_H

#include <iostream>
#include <map>
#include <time.h>
#include "arch.h"
#include "arguments.h"
#include "callTraceStorage.h"
#include "codeCache.h"
#include "dictionary.h"
#include "engine.h"
#include "event.h"
#include "flightRecorder.h"
#include "log.h"
#include "mutex.h"
#include "spinLock.h"
#include "threadFilter.h"
#include "trap.h"
#include "vmEntry.h"


const char FULL_VERSION_STRING[] =
    "Async-profiler " PROFILER_VERSION " built on " __DATE__ "\n"
    "Copyright 2016-2021 Andrei Pangin\n";

const int MAX_NATIVE_FRAMES = 128;
const int RESERVED_FRAMES   = 4;
const int CONCURRENCY_LEVEL = 16;


union CallTraceBuffer {
    ASGCT_CallFrame _asgct_frames[1];
    jvmtiFrameInfo _jvmti_frames[1];
};


class FrameName;
class NMethod;

enum State {
    NEW,
    IDLE,
    RUNNING,
    TERMINATED
};

class Profiler {
  private:
    Mutex _state_lock;
    State _state;
    Trap _begin_trap;
    Trap _end_trap;
    Mutex _thread_names_lock;
    // TODO: single map?
    std::map<int, std::string> _thread_names;
    std::map<int, jlong> _thread_ids;
    Dictionary _class_map;
    Dictionary _symbol_map;
    ThreadFilter _thread_filter;
    CallTraceStorage _call_trace_storage;
    FlightRecorder _jfr;
    Engine* _engine;
    int _event_mask;

    time_t _start_time;
    volatile bool _timer_is_running;
    pthread_t _timer_thread;

    u64 _total_samples;
    u64 _failures[ASGCT_FAILURE_TYPES];

    SpinLock _locks[CONCURRENCY_LEVEL];
    CallTraceBuffer* _calltrace_buffer[CONCURRENCY_LEVEL];
    int _max_stack_depth;
    int _safe_mode;
    CStack _cstack;
    bool _add_thread_frame;
    bool _add_sched_frame;
    bool _update_thread_names;
    volatile bool _thread_events_state;

    SpinLock _stubs_lock;
    CodeCache _runtime_stubs;
    CodeCacheArray _native_libs;

    // dlopen() hook support
    void** _dlopen_entry;
<<<<<<< HEAD
    void* _orig_dlopen;
=======
>>>>>>> 8032daa4
    static void* dlopen_hook(const char* filename, int flags);
    void** prepareLibraryTrap();
    void switchLibraryTrap(bool enable);

    Error installTraps(const char* begin, const char* end);
    void uninstallTraps();

    void addJavaMethod(const void* address, int length, jmethodID method);
    void addRuntimeStub(const void* address, int length, const char* name);

    void onThreadStart(jvmtiEnv* jvmti, JNIEnv* jni, jthread thread);
    void onThreadEnd(jvmtiEnv* jvmti, JNIEnv* jni, jthread thread);

    const char* asgctError(int code);
    u32 getLockIndex(int tid);
    bool inJavaCode(void* ucontext);
    bool isAddressInCode(const void* pc);
    int getNativeTrace(void* ucontext, ASGCT_CallFrame* frames, int event_type, int tid, const void** last_pc);
    int getJavaTraceAsync(void* ucontext, ASGCT_CallFrame* frames, int max_depth);
    int getJavaTraceJvmti(jvmtiFrameInfo* jvmti_frames, ASGCT_CallFrame* frames, int start_depth, int max_depth);
    int getJavaTraceInternal(jvmtiFrameInfo* jvmti_frames, ASGCT_CallFrame* frames, int max_depth);
    int convertFrames(jvmtiFrameInfo* jvmti_frames, ASGCT_CallFrame* frames, int num_frames);
    int makeEventFrame(ASGCT_CallFrame* frames, jint event_type, uintptr_t id);
    bool fillTopFrame(const void* pc, ASGCT_CallFrame* frame, bool* is_entry_frame);
    void fillFrameTypes(ASGCT_CallFrame* frames, int num_frames, NMethod* nmethod);
    void setThreadInfo(int tid, const char* name, jlong java_thread_id);
    void updateThreadName(jvmtiEnv* jvmti, JNIEnv* jni, jthread thread);
    void updateJavaThreadNames();
    void updateNativeThreadNames();
    bool excludeTrace(FrameName* fn, CallTrace* trace);
    void mangle(const char* name, char* buf, size_t size);
    Engine* selectEngine(const char* event_name);
    Engine* allocEngine();
    Engine* activeEngine();
    Error checkJvmCapabilities();

    time_t addTimeout(time_t start, int timeout);
    void startTimer(int timeout);
    void stopTimer();
    void timerLoop(int timeout);
    static void* timerThreadEntry(void* arg);

    void lockAll();
    void unlockAll();

    void dumpCollapsed(std::ostream& out, Arguments& args);
    void dumpFlameGraph(std::ostream& out, Arguments& args, bool tree);
    void dumpText(std::ostream& out, Arguments& args);

    static Profiler* const _instance;

  public:
    Profiler() :
        _state(NEW),
        _begin_trap(2),
        _end_trap(3),
        _thread_filter(),
        _call_trace_storage(),
        _jfr(),
        _start_time(0),
        _timer_is_running(false),
        _max_stack_depth(0),
        _safe_mode(0),
        _thread_events_state(JVMTI_DISABLE),
        _stubs_lock(),
        _runtime_stubs("[stubs]"),
        _native_libs(),
        _dlopen_entry(NULL) {

        for (int i = 0; i < CONCURRENCY_LEVEL; i++) {
            _calltrace_buffer[i] = NULL;
        }
    }

    static Profiler* instance() {
        return _instance;
    }

    u64 total_samples() { return _total_samples; }
    time_t uptime()     { return time(NULL) - _start_time; }

    Dictionary* classMap() { return &_class_map; }
    ThreadFilter* threadFilter() { return &_thread_filter; }

    Error run(Arguments& args);
    Error runInternal(Arguments& args, std::ostream& out);
    Error restart(Arguments& args);
    void shutdown(Arguments& args);
    Error check(Arguments& args);
    Error start(Arguments& args, bool reset);
    Error stop();
    Error flushJfr();
    Error dump(std::ostream& out, Arguments& args);
    void switchThreadEvents(jvmtiEventMode mode);
    int convertNativeTrace(int native_frames, const void** callchain, ASGCT_CallFrame* frames);
    void recordSample(void* ucontext, u64 counter, jint event_type, Event* event);
    void recordExternalSample(u64 counter, Event* event, int tid, int num_frames, ASGCT_CallFrame* frames);
    void writeLog(LogLevel level, const char* message);
    void writeLog(LogLevel level, const char* message, size_t len);

    void updateSymbols(bool kernel_symbols);
    const void* resolveSymbol(const char* name);
    const char* getLibraryName(const char* native_symbol);
    CodeCache* findJvmLibrary(const char* lib_name);
    CodeCache* findNativeLibrary(const void* address);
    const char* findNativeMethod(const void* address);

    void trapHandler(int signo, siginfo_t* siginfo, void* ucontext);
    static void segvHandler(int signo, siginfo_t* siginfo, void* ucontext);
    static void setupSignalHandlers();

    // CompiledMethodLoad is also needed to enable DebugNonSafepoints info by default
    static void JNICALL CompiledMethodLoad(jvmtiEnv* jvmti, jmethodID method,
                                           jint code_size, const void* code_addr,
                                           jint map_length, const jvmtiAddrLocationMap* map,
                                           const void* compile_info) {
        instance()->addJavaMethod(code_addr, code_size, method);
    }

    static void JNICALL DynamicCodeGenerated(jvmtiEnv* jvmti, const char* name,
                                             const void* address, jint length) {
        instance()->addRuntimeStub(address, length, name);
    }

    static void JNICALL ThreadStart(jvmtiEnv* jvmti, JNIEnv* jni, jthread thread) {
        instance()->onThreadStart(jvmti, jni, thread);
    }

    static void JNICALL ThreadEnd(jvmtiEnv* jvmti, JNIEnv* jni, jthread thread) {
        instance()->onThreadEnd(jvmti, jni, thread);
    }

    friend class Recording;
};

#endif // _PROFILER_H<|MERGE_RESOLUTION|>--- conflicted
+++ resolved
@@ -102,10 +102,7 @@
 
     // dlopen() hook support
     void** _dlopen_entry;
-<<<<<<< HEAD
     void* _orig_dlopen;
-=======
->>>>>>> 8032daa4
     static void* dlopen_hook(const char* filename, int flags);
     void** prepareLibraryTrap();
     void switchLibraryTrap(bool enable);
