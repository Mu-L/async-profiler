--- conflicted
+++ resolved
@@ -700,7 +700,6 @@
 #endif
 
     if (dlopen_entry != NULL) {
-        Symbols::makePatchable(lib);
         _orig_dlopen = *dlopen_entry;
     }
 
@@ -916,16 +915,8 @@
         return Error("Could not find VMThread bridge. Unsupported JVM?");
     }
 
-<<<<<<< HEAD
     if (_dlopen_entry == NULL && (_dlopen_entry = prepareLibraryTrap()) == NULL) {
         return Error("Could not set dlopen hook. Unsupported JVM?");
-=======
-    if (_dlopen_entry == NULL) {
-        CodeCache* lib = findJvmLibrary("libj9prt");
-        if (lib == NULL || (_dlopen_entry = lib->findGlobalOffsetEntry((void*)dlopen)) == NULL) {
-            return Error("Could not set dlopen hook. Unsupported JVM?");
-        }
->>>>>>> 56ae5192
     }
 
     if (!VMStructs::hasDebugSymbols() && !VM::isOpenJ9()) {
