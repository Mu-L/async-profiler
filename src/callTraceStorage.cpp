/*
 * Copyright 2020 Andrei Pangin
 *
 * Licensed under the Apache License, Version 2.0 (the "License");
 * you may not use this file except in compliance with the License.
 * You may obtain a copy of the License at
 *
 *     http://www.apache.org/licenses/LICENSE-2.0
 *
 * Unless required by applicable law or agreed to in writing, software
 * distributed under the License is distributed on an "AS IS" BASIS,
 * WITHOUT WARRANTIES OR CONDITIONS OF ANY KIND, either express or implied.
 * See the License for the specific language governing permissions and
 * limitations under the License.
 */

#include <string.h>
#include "callTraceStorage.h"
#include "os.h"


static const u32 CAPACITY = 131072;
static const u32 CALL_TRACE_CHUNK = 8 * 1024 * 1024;
static const u32 OVERFLOW_TRACE_ID = 0x7fffffff;


class LongHashTable {
  private:
    LongHashTable* _prev;
    void* _padding0;
    u32 _base;
    u32 _padding1[15];
    volatile u32 _size;
    u32 _padding2[15];

    static size_t getSize() {
        size_t size = sizeof(LongHashTable) + (sizeof(u64) + sizeof(CallTraceSample)) * CAPACITY;
        return (size + OS::page_mask) & ~OS::page_mask;
    }

  public:
    static LongHashTable* allocate(LongHashTable* prev, u32 base) {
        LongHashTable* table = (LongHashTable*)OS::safeAlloc(getSize());
        if (table != NULL) {
            table->_prev = prev;
            table->_base = base;
            table->_size = 0;
        }
        return table;
    }

    LongHashTable* destroy() {
        LongHashTable* prev = _prev;
        OS::safeFree(this, getSize());
        return prev;
    }

<<<<<<< HEAD
    LongHashTable* trim() {
        return __atomic_exchange_n(&_prev, NULL, __ATOMIC_ACQ_REL);
    }

    LongHashTable* prev() const {
=======
    size_t usedMemory() {
        return getSize(_capacity);
    }

    LongHashTable* prev() {
>>>>>>> b5634b9d
        return _prev;
    }

    u32 base() const {
        return _base;
    }

    u32 size() const {
        return _size;
    }

    u32 incSize() {
        return __sync_add_and_fetch(&_size, 1);
    }

    u64* keys() {
        return (u64*)(this + 1);
    }

    CallTraceSample* values() {
        return (CallTraceSample*)(keys() + CAPACITY);
    }

    void clear() {
        memset(keys(), 0, (sizeof(u64) + sizeof(CallTraceSample)) * CAPACITY);
        _size = 0;
    }
};


CallTrace CallTraceStorage::_overflow_trace = {1, {BCI_ERROR, (jmethodID)"storage_overflow"}};

CallTraceStorage::CallTraceStorage() : _allocator(CALL_TRACE_CHUNK) {
    _current_table = LongHashTable::allocate(NULL, 1);
    _overflow = 0;
}

CallTraceStorage::~CallTraceStorage() {
    while (_current_table != NULL) {
        _current_table = _current_table->destroy();
    }
}

void CallTraceStorage::clear() {
    while (_current_table->prev() != NULL) {
        _current_table = _current_table->destroy();
    }
    _current_table->clear();
    _allocator.clear();
    _overflow = 0;
}

<<<<<<< HEAD
Chunk* CallTraceStorage::trimAllocator() {
    return _allocator.trim();
}

LongHashTable* CallTraceStorage::trimTable() {
    return _current_table->trim();
}

void CallTraceStorage::freeMemory(Chunk* chunk, LongHashTable* table) {
    _allocator.freeChain(chunk);
    while (table != NULL) {
        table = table->destroy();
    }
=======
size_t CallTraceStorage::usedMemory() {
    size_t bytes = _allocator.usedMemory();
    for (LongHashTable* table = _current_table; table != NULL; table = table->prev()) {
        bytes += table->usedMemory();
    }
    return bytes;
>>>>>>> b5634b9d
}

void CallTraceStorage::collectTraces(std::map<u32, CallTrace*>& map) {
    for (LongHashTable* table = _current_table; table != NULL; table = table->prev()) {
        u64* keys = table->keys();
        CallTraceSample* values = table->values();
        u32 base = table->base();

        for (u32 slot = 0; slot < CAPACITY; slot++) {
            if (keys[slot] != 0 && loadAcquire(values[slot].counter) != 0) {
                CallTrace* trace = values[slot].acquireTrace();
                if (trace != NULL) {
                    map[base + slot] = trace;
                    // Reset to make sure each trace is dumped only once
                    values[slot].setTrace(NULL);
                }
            }
        }
    }

    if (_overflow > 0) {
        map[OVERFLOW_TRACE_ID] = &_overflow_trace;
    }
}

void CallTraceStorage::collectSamples(std::vector<CallTraceSample*>& samples) {
    for (LongHashTable* table = _current_table; table != NULL; table = table->prev()) {
        u64* keys = table->keys();
        CallTraceSample* values = table->values();

        for (u32 slot = 0; slot < CAPACITY; slot++) {
            if (keys[slot] != 0) {
                samples.push_back(&values[slot]);
            }
        }
    }
}

void CallTraceStorage::collectSamples(std::map<u64, CallTraceSample>& map) {
    for (LongHashTable* table = _current_table; table != NULL; table = table->prev()) {
        u64* keys = table->keys();
        CallTraceSample* values = table->values();

        for (u32 slot = 0; slot < CAPACITY; slot++) {
            if (keys[slot] != 0 && values[slot].acquireTrace() != NULL) {
                map[keys[slot]] += values[slot];
            }
        }
    }
}

// Adaptation of MurmurHash64A by Austin Appleby
u64 CallTraceStorage::calcHash(int num_frames, ASGCT_CallFrame* frames) {
    const u64 M = 0xc6a4a7935bd1e995ULL;
    const int R = 47;

    int len = num_frames * sizeof(ASGCT_CallFrame);
    u64 h = len * M;

    const u64* data = (const u64*)frames;
    const u64* end = data + len / 8;

    while (data != end) {
        u64 k = *data++;
        k *= M;
        k ^= k >> R;
        k *= M;
        h ^= k;
        h *= M;
    }

    if (len & 4) {
        h ^= *(u32*)data;
        h *= M;
    }

    h ^= h >> R;
    h *= M;
    h ^= h >> R;

    return h;
}

CallTrace* CallTraceStorage::storeCallTrace(int num_frames, ASGCT_CallFrame* frames) {
    const size_t header_size = sizeof(CallTrace) - sizeof(ASGCT_CallFrame);
    CallTrace* buf = (CallTrace*)_allocator.alloc(header_size + num_frames * sizeof(ASGCT_CallFrame));
    if (buf != NULL) {
        buf->num_frames = num_frames;
        // Do not use memcpy inside signal handler
        for (int i = 0; i < num_frames; i++) {
            buf->frames[i] = frames[i];
        }
    }
    return buf;
}

u32 CallTraceStorage::put(int num_frames, ASGCT_CallFrame* frames, u64 counter) {
    u64 hash = calcHash(num_frames, frames);

    LongHashTable* table = _current_table;
    u64* keys = table->keys();
    u32 slot = hash & (CAPACITY - 1);
    u32 step = 0;

    while (keys[slot] != hash) {
        if (keys[slot] == 0) {
            if (!__sync_bool_compare_and_swap(&keys[slot], 0, hash)) {
                continue;
            }

            // Increment the table size, and if the load factor exceeds 0.75, reserve a new table
            if (table->incSize() == CAPACITY * 3 / 4) {
                LongHashTable* new_table = LongHashTable::allocate(table, table->base() + CAPACITY);
                if (new_table != NULL) {
                    __sync_bool_compare_and_swap(&_current_table, table, new_table);
                }
            }

            CallTrace* trace = storeCallTrace(num_frames, frames);
            table->values()[slot].setTrace(trace);
            break;
        }

        if (++step >= CAPACITY) {
            // Very unlikely case of a table overflow
            atomicInc(_overflow);
            return OVERFLOW_TRACE_ID;
        }
        // Improved version of linear probing
        slot = (slot + step) & (CAPACITY - 1);
    }

    CallTraceSample& s = table->values()[slot];
    atomicInc(s.samples);
    atomicInc(s.counter, counter);

    return table->base() + slot;
}<|MERGE_RESOLUTION|>--- conflicted
+++ resolved
@@ -55,19 +55,15 @@
         return prev;
     }
 
-<<<<<<< HEAD
+    size_t usedMemory() const {
+        return getSize(_capacity);
+    }
+
     LongHashTable* trim() {
         return __atomic_exchange_n(&_prev, NULL, __ATOMIC_ACQ_REL);
     }
 
     LongHashTable* prev() const {
-=======
-    size_t usedMemory() {
-        return getSize(_capacity);
-    }
-
-    LongHashTable* prev() {
->>>>>>> b5634b9d
         return _prev;
     }
 
@@ -120,7 +116,14 @@
     _overflow = 0;
 }
 
-<<<<<<< HEAD
+size_t CallTraceStorage::usedMemory() {
+    size_t bytes = _allocator.usedMemory();
+    for (LongHashTable* table = _current_table; table != NULL; table = table->prev()) {
+        bytes += table->usedMemory();
+    }
+    return bytes;
+}
+
 Chunk* CallTraceStorage::trimAllocator() {
     return _allocator.trim();
 }
@@ -134,14 +137,6 @@
     while (table != NULL) {
         table = table->destroy();
     }
-=======
-size_t CallTraceStorage::usedMemory() {
-    size_t bytes = _allocator.usedMemory();
-    for (LongHashTable* table = _current_table; table != NULL; table = table->prev()) {
-        bytes += table->usedMemory();
-    }
-    return bytes;
->>>>>>> b5634b9d
 }
 
 void CallTraceStorage::collectTraces(std::map<u32, CallTrace*>& map) {
